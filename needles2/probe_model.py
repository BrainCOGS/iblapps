--- conflicted
+++ resolved
@@ -1,534 +1,632 @@
-import time
-import copy
-import numpy as np
-import pandas as pd
-from scipy.signal import fftconvolve
-from one.api import ONE
-from iblutil.numerical import ismember
-
-from ibllib.pipes import histology
-from ibllib.atlas import AllenAtlas, atlas
-from neuropixel import TIP_SIZE_UM, SITES_COORDINATES
-from ibllib.pipes.ephys_alignment import EphysAlignment
-from neurodsp.utils import fcn_cosine
-
-PROV_2_VAL = {
-    'Resolved': 90,
-    'Ephys aligned histology track': 70,
-    'Histology track': 50,
-    'Micro-manipulator': 30,
-    'Planned': 10}
-
-VAL_2_PROV = {v: k for k, v in PROV_2_VAL.items()}
-
-
-class ProbeModel:
-    def __init__(self, one=None, ba=None, lazy=False, res=25, verbose=False):
-
-        self.one = one or ONE()
-        self.ba = ba or AllenAtlas(res_um=res)
-        self.ba.compute_surface()
-        self.traj = {'Planned': {},
-                     'Micro-manipulator': {},
-                     'Histology track': {},
-                     'Ephys aligned histology track': {},
-                     'Resolved': {},
-                     'Best': {}}
-        self.ins = {}
-        self.cvol = None
-        self.cvol_flat = None
-        self.initialised = False
-        self.mirror = False
-        self.verbose = verbose
-
-        if not lazy:
-            self.initialise()
-
-    def initialise(self):
-        self.get_traj_for_provenance(provenance='Histology track', django=['x__isnull,False'])
-        self.get_traj_for_provenance(provenance='Ephys aligned histology track')
-        self.get_traj_for_provenance(provenance='Ephys aligned histology track',
-                                     django=['probe_insertion__json__extended_qc__'
-                                             'alignment_resolved,True'], prov_dict='Resolved')
-        self.find_traj_is_best(provenance='Histology track')
-        self.find_traj_is_best(provenance='Ephys aligned histology track')
-        self.traj['Resolved']['is_best'] = np.arange(len(self.traj['Resolved']['traj']))
-
-        self.get_insertions_with_xyz()
-        self.initialised = True
-
-    @staticmethod
-    def get_traj_info(traj):
-        return traj['probe_insertion'], traj['x'], traj['y']
-
-    def get_traj_for_provenance(self, provenance='Histology track', django=None,
-                                prov_dict=None):
-        start = time.time()
-        if django is None:
-            django = []
-
-        if prov_dict is None:
-            prov_dict = provenance
-
-        django_base = ['probe_insertion__session__project__name__icontains,'
-                       'ibl_neuropixel_brainwide_01,probe_insertion__session__json__IS_MOCK,False',
-                       'probe_insertion__session__qc__lt,50',
-                       '~probe_insertion__json__qc,CRITICAL',
-                       'probe_insertion__session__extended_qc__behavior,1']
-
-        django_str = ','.join(django_base + django)
-
-        self.traj[prov_dict]['traj'] = np.array(self.one.alyx.rest('trajectories', 'list',
-                                                                   provenance=provenance,
-                                                                   django=django_str))
-
-        if self.mirror:
-            # if we want to mirror all insertions onto one hemisphere
-            for ip, p in enumerate(self.traj[prov_dict]['traj']):
-               if p['x'] < 0:
-                   continue
-               elif p['y'] < -4400:
-                   self.traj[prov_dict]['traj'][ip]['x'] = -1 * p['x']
-                   if p['phi'] == 180:
-                       self.traj[prov_dict]['traj'][ip]['phi'] = 0
-                   else:
-                       self.traj[prov_dict]['traj'][ip]['phi'] = 180
-
-
-        ins_ids, x, y = zip(*[self.get_traj_info(traj) for traj in self.traj[prov_dict]['traj']])
-        self.traj[prov_dict]['ins'] = np.array(ins_ids)
-        self.traj[prov_dict]['x'] = np.array(x)
-        self.traj[prov_dict]['y'] = np.array(y)
-        end = time.time()
-        if self.verbose is True:
-            print(end-start)
-
-    def get_insertions_with_xyz(self):
-        start = time.time()
-        django_str = 'session__project__name__icontains,ibl_neuropixel_brainwide_01,' \
-                     'json__has_key,xyz_picks'
-        self.ins['insertions'] = self.one.alyx.rest('insertions', 'list', django=django_str)
-        self.ins['ids'] = np.array([ins['id'] for ins in self.ins['insertions']])
-
-        end = time.time()
-        print(end-start)
-
-    def compute_best_for_provenance(self, provenance='Histology track'):
-        val = PROV_2_VAL[provenance]
-        prov_to_include = []
-        for k, v in VAL_2_PROV.items():
-            if k >= val:
-                prov_to_include.append(v)
-
-        for iP, prov in enumerate(prov_to_include):
-            if not 'is_best' in self.traj[prov].keys():
-                self.find_traj_is_best(prov)
-
-            if iP == 0:
-                self.traj['Best']['traj'] = self.traj[prov]['traj'][self.traj[prov]['is_best']]
-                self.traj['Best']['ins'] = self.traj[prov]['ins'][self.traj[prov]['is_best']]
-                self.traj['Best']['x'] = self.traj[prov]['x'][self.traj[prov]['is_best']]
-                self.traj['Best']['y'] = self.traj[prov]['y'][self.traj[prov]['is_best']]
-            else:
-                self.traj['Best']['traj'] = np.r_[self.traj['Best']['traj'],
-                                                  (self.traj[prov]['traj']
-                                                  [self.traj[prov]['is_best']])]
-                self.traj['Best']['ins'] = np.r_[self.traj['Best']['ins'],
-                                                 (self.traj[prov]['ins']
-                                                 [self.traj[prov]['is_best']])]
-                self.traj['Best']['x'] = np.r_[self.traj['Best']['x'],
-                                               self.traj[prov]['x'][self.traj[prov]['is_best']]]
-                self.traj['Best']['y'] = np.r_[self.traj['Best']['y'],
-                                               self.traj[prov]['y'][self.traj[prov]['is_best']]]
-
-    def find_traj_is_best(self, provenance='Histology track'):
-        val = PROV_2_VAL[provenance]
-        next_provenance = VAL_2_PROV[val + 20]
-
-        if not 'traj' in self.traj[provenance].keys():
-            self.get_traj_for_provenance(provenance)
-        if not 'traj' in self.traj[next_provenance].keys():
-            self.get_traj_for_provenance(next_provenance)
-
-        isin, _ = ismember(self.traj[provenance]['ins'],
-                           self.traj[next_provenance]['ins'])
-        self.traj[provenance]['is_best'] = np.where(np.invert(isin))[0]
-
-        # Special exception for planned provenance
-        if provenance == 'Planned':
-            next_provenance = VAL_2_PROV[val + 40]
-            if not 'traj' in self.traj[next_provenance].keys():
-                self.get_traj_for_provenance(next_provenance)
-            isin, _ = ismember(self.traj[provenance]['ins'][self.traj[provenance]['is_best']],
-                               self.traj[next_provenance]['ins'])
-            self.traj[provenance]['is_best'] = (self.traj[provenance]['is_best']
-                                                [np.where(np.invert(isin))[0]])
-
-    def get_all_channels(self, provenance):
-
-        depths = SITES_COORDINATES[:, 1]
-        for iT, traj in enumerate(self.traj[provenance]['traj']):
-            try:
-                xyz_channels = self.get_channels(traj, depths=depths)
-                if iT == 0:
-                    all_channels = xyz_channels
-                else:
-                    all_channels = np.r_[all_channels, xyz_channels]
-            except Exception as err:
-                print(err)
-                print(traj['id'])
-
-        iii = self.ba.bc.xyz2i(all_channels)
-        keep_idx = np.setdiff1d(np.arange(all_channels.shape[0]), np.unique(np.where(iii < 0)[0]))
-        return all_channels[keep_idx, :]
-
-    def compute_channel_coverage(self, all_channels):
-
-        start = time.time()
-        cvol = np.zeros(self.ba.image.shape, dtype=np.float)
-        val, counts = np.unique(self.ba._lookup(all_channels), return_counts=True)
-        #cvol[np.unravel_index(val, cvol.shape)] = counts
-        cvol[np.unravel_index(val, cvol.shape)] = 1
-
-        DIST_FCN = np.array([100, 150]) / 1e6
-        dx = self.ba.bc.dx
-        template = np.arange(- np.max(DIST_FCN) - dx, np.max(DIST_FCN) + 2 * dx, dx) ** 2
-        kernel = sum(np.meshgrid(template, template, template))
-        kernel = 1 - fcn_cosine(DIST_FCN)(np.sqrt(kernel))
-        #
-        cvol = fftconvolve(cvol, kernel, mode='same')
-        end = time.time()
-        print(end-start)
-        self.cvol = cvol
-        self.cvol_flat = cvol.flatten()
-
-        return cvol
-
-    def grid_coverage(self, all_channels, spacing):
-        cov, bc = histology.coverage_grid(all_channels, spacing, self.ba)
-
-        return cov, bc
-
-    def add_coverage(self, traj):
-
-        cov, xyz, flatixyz = histology.coverage([traj], self.ba)
-        if self.cvol_flat is not None:
-            idx = np.where(cov.flatten()[flatixyz] > 0.1)[0]
-            idx_sig = np.where(self.cvol_flat[flatixyz][idx] > 0.1)[0].shape[0]
-            per_new_coverage = (1 - idx_sig / idx.shape[0]) * 100
-        else:
-            per_new_coverage = np.nan
-
-        return cov, xyz, per_new_coverage
-
-    def insertion_by_id(self, ins_id):
-        traj = self.one.alyx.rest('trajectories', 'list', probe_insertion=ins_id)
-        ins = self.one.alyx.rest('insertions', 'list', id=ins_id)[0]
-        val = [PROV_2_VAL[tr['provenance']] for tr in traj]
-        best_traj = traj[np.argmax(val)]
-
-        return best_traj, ins
-
-    def get_channels(self, traj, ins=None, depths=None):
-        if depths is None:
-            depths = SITES_COORDINATES[:, 1]
-        if traj['provenance'] == 'Planned' or traj['provenance'] == 'Micro-manipulator':
-            ins = atlas.Insertion.from_dict(traj, brain_atlas=self.ba)
-            # Deepest coordinate first
-            xyz = np.c_[ins.tip, ins.entry].T
-            xyz_channels = histology.interpolate_along_track(xyz, (depths +
-                                                                   TIP_SIZE_UM) / 1e6)
-        else:
-            if ins is None:
-                ins_idx = np.where(traj['probe_insertion'] == self.ins['ids'])[0][0]
-                xyz = np.array(self.ins['insertions'][ins_idx]['json']['xyz_picks']) / 1e6
-            else:
-                xyz = np.array(ins['json']['xyz_picks']) / 1e6
-            if traj['provenance'] == 'Histology track':
-                xyz = xyz[np.argsort(xyz[:, 2]), :]
-                xyz_channels = histology.interpolate_along_track(xyz, (depths +
-                                                                       TIP_SIZE_UM) / 1e6)
-            else:
-                if ins is None:
-                    align_key = (self.ins['insertions'][ins_idx]['json']['extended_qc']
-                                 ['alignment_stored'])
-                else:
-                    align_key = ins['json']['extended_qc']['alignment_stored']
-                feature = traj['json'][align_key][0]
-                track = traj['json'][align_key][1]
-                ephysalign = EphysAlignment(xyz, depths, track_prev=track,
-                                            feature_prev=feature,
-                                            brain_atlas=self.ba, speedy=True)
-                xyz_channels = ephysalign.get_channel_locations(feature, track)
-
-        return xyz_channels
-
-    def get_brain_regions(self, traj, ins=None, mapping='Allen'):
-        depths = SITES_COORDINATES[:, 1]
-        xyz_channels = self.get_channels(traj, ins=ins, depths=depths)
-        region_ids = self.ba.get_labels(xyz_channels, mapping=mapping)
-        if all(region_ids == 0):
-            region = [[0, 3840]]
-            region_label = [[3840/2, 'VOID']]
-            region_colour = [[0, 0, 0]]
-        else:
-            (region, region_label,
-             region_colour, _) = EphysAlignment.get_histology_regions(xyz_channels, depths,
-                                                                      brain_atlas=self.ba,
-                                                                      mapping=mapping)
-        return region, region_label, region_colour
-
-    def report_coverage(self, provenance, dist):
-        coverage, _ = self.compute_coverage(self.traj[provenance]['traj'],
-                                            dist_fcn=[dist, dist + 1])
-        coverage[coverage > 2] = 2
-        return coverage
-
-    def compute_coverage(self, trajs, dist_fcn=[50, 100], limit=True, coverage=None, pl_voxels=None, factor=1,
-                         entire_voxel=True):
-        """
-        Computes coverage of the brain atlas associated with the probe model given a set of trajectories.
-
-        Parameters
-        ----------
-        trajs: list of dictionary of trajectories from Alyx rest endpoint
-        dist_fcn: list of two values in micro meter, the first one marks the distance to the probe, below which
-                  voxels will be marked covered (=1). Coverage will then decrease with a cosine taper until the
-                  second value, after which coverage will be 0.
-        limit: boolean, if True, the effect of the cosine taper will be negated, i.e. all coverage values below 1
-               will be set to 0.
-        coverage: np.array of the same size as the brain atlas image associated with the probe insertion.
-                  If given, the coverage computed by this function will be added to this input.
-        pl_voxels: np.array with flat indices into the brain atlas image volume. If given, only these voxels are
-                   considered for the computation of coverage percentages. Note that the coverage itself is always
-                   computed for the entire volume
-        factor: Number by which to multiply coverage of each trajectory, e.g. to count trajectories twice
-        entire_voxel: boolean, if True, consider every voxel as covered, that is touched by the radius if dist_fcn[0]
-                      around the probe. If False, only consider those as covered where the center of the voxel falls in
-                      this radius.
-
-        Returns
-        3D np.array the same size as the brain atlas with coverage values for every voxel in the brain
-
-        If pl_voxels is given:
-        Three lists of values indicating the percent coverage of these voxels after adding each trajectory (increases
-        incrementally). The first list indicates percent covered by 0 probes, second list percent covered by 1 probe,
-        and the third list percent covered by 2 probes.
-        """
-
-        ba = self.ba
-        ACTIVE_LENGTH_UM = 3.84 * 1e3  # This is the length of the NP1 probe with electrodes
-        MAX_DIST_UM = dist_fcn[1]  # max distance around the probe to be searched for
-
-        # Covered_length_um are two values which indicate on the path from tip to entry of a given insertion
-        # where the region that is considered to be covered by this insertion begins and ends in micro meter
-        # Note that the second value is negative, because the covered regions extends beyond the tip of the probe
-        # We multiply by sqrt(2) to translate the radius given by dist_fcn[1] into the side length of a square
-        # that is contained in the circle with radius dist_fcn[1]
-        covered_length_um = TIP_SIZE_UM + np.array([ACTIVE_LENGTH_UM + MAX_DIST_UM * np.sqrt(2),
-                                                    -MAX_DIST_UM * np.sqrt(2)])
-
-        # Horizontal slice of voxels to be considered around each trajectory is only dependent on MAX_DIST_UM
-        # and the voxel resolution, so can be defined here. We translate max dist in voxels and add 1 for safety
-        # Unit of atlas is m so divide um by 1e6
-        nx = int(np.ceil(MAX_DIST_UM / 1e6 / np.abs(ba.bc.dxyz[0]))) + 1
-        ny = int(np.ceil(MAX_DIST_UM / 1e6 / np.abs(ba.bc.dxyz[1]))) + 1
-
-        def crawl_up_from_tip(ins, covered_length):
-            straight_trajectory = ins.entry - ins.tip  # Straight line from entry to tip of the probe
-            # scale generic covered region to the length of the trajectory
-            covered_length_scaled = covered_length[:, np.newaxis] / np.linalg.norm(straight_trajectory)
-            # starting from tip crawl scaled covered region
-            covered_region = ins.tip + (straight_trajectory * covered_length_scaled)
-            return covered_region
-
-        # Coverage that we start from, is either given or instantiated with all zeros. Values outside brain set to nan
-        if coverage is None:
-            full_coverage = np.zeros(ba.image.shape, dtype=np.float32)
-        else:
-            full_coverage = copy.deepcopy(coverage)
-        full_coverage[ba.label == 0] = np.nan
-        full_coverage = full_coverage.flatten()
-        # There are lists to collect the updated coverage with 0, 1 and 2 probes after each trajectory
-        per2 = []
-        per1 = []
-        per0 = []
-        print('got this far')
-        for p in np.arange(len(trajs)):
-<<<<<<< HEAD
-            print(p)
-            if len(trajs) > 20:
-=======
-            if len(trajs) > 20 and self.verbose is True:
->>>>>>> c248ca7f
-                if p % 20 == 0:
-                    print(p / len(trajs))
-            # Get one trajectory from the list and create an insertion in the brain atlas
-            # x and y coordinates of entry are translated to the atlas voxel space
-            # z is locked to surface of the brain at these x,y coordinates (disregarding actual z value of trajectory)
-            traj = trajs[p]
-            print('getting ins')
-            print(traj)
-            ins = atlas.Insertion.from_dict(traj, brain_atlas=ba)
-<<<<<<< HEAD
-            print('failed in is')
-
-            # those are the top and bottom coordinates of the active part of the shank extended
-            # to maxdist
-            d = (np.array([ACTIVE_LENGTH_UM + MAX_DIST_UM * np.sqrt(2),
-                           -MAX_DIST_UM * np.sqrt(2)]) + TIP_SIZE_UM)
-            top_bottom = crawl_up_from_tip(ins, d / 1e6)
-            # this is the axis that has the biggest deviation. Almost always z
-            axis = np.argmax(np.abs(np.diff(top_bottom, axis=0)))
-            if axis != 2:
-=======
-            # Don't use probes that have same entry and tip, something is wrong
-            set_nan = False
-            if np.linalg.norm(ins.entry - ins.tip) == 0:
-                print(f"Insertion entry and tip are identical for insertion {traj['probe_insertion']}. "
-                      "Skipping for coverage computation.")
-                set_nan = True
-            else:
-                # Translate the top and bottom of the region considered covered from abstract to current insertion
-                # Unit of atlas is m so divide um by 1e6
-                top_bottom = crawl_up_from_tip(ins, covered_length_um / 1e6)
-                # Check that z is the axis with the biggest deviation, don't use probes that are more shallow than deep
-                axis = np.argmax(np.abs(np.diff(top_bottom, axis=0)))
-                if axis != 2:
-                    print(f"Z is not the longest axis for insertion {traj['probe_insertion']}. "
-                          "Skipping for coverage computation.")
-                    set_nan = True
-            # Skip insertions with length zero or where z is not the longest axis
-            if set_nan is True:
->>>>>>> c248ca7f
-                if pl_voxels is not None:
-                    per2.append(np.nan)
-                    per1.append(np.nan)
-                    per0.append(np.nan)
-                continue
-            # To sample the active track path along the longest axis, first get top and bottom voxel
-            # If these lay outside of the atlas volume, clip to the nearest voxel in the volume
-            tbi = ba.bc.xyz2i(top_bottom, mode='clip')
-            # Number of voxels along the longest axis between top and bottom
-            nz = tbi[1, axis] - tbi[0, axis] + 1
-<<<<<<< HEAD
-            ishank = np.round(np.array(
-                [np.linspace(tbi[0, i], tbi[1, i], nz) for i in np.arange(3)]).T).astype(
-                np.int32)
-            print('failed')
-            # creates a flattened "column" of candidate volume indices around the track
-            # around each sample get an horizontal square slice of nx *2 +1 and ny *2 +1 samples
-            # flatten the corresponding xyz indices and  compute the min distance to the track only
-            # for those
-            nx = int(
-                np.floor(MAX_DIST_UM / 1e6 / np.abs(ba.bc.dxyz[0]) * np.sqrt(2) / 2)) * 2 + 1
-            ny = int(
-                np.floor(MAX_DIST_UM / 1e6 / np.abs(ba.bc.dxyz[1]) * np.sqrt(2) / 2)) * 2 + 1
-=======
-            # Create a set of nz voxels that track the path between top and bottom by equally spacing between the
-            # x, y and z coordinates and then rounding
-            ishank = np.round(
-                np.array([np.linspace(tbi[0, i], tbi[1, i], nz) for i in np.arange(3)]).T).astype(np.int32)
-            # Around each of the voxels along this shank, get a horizontal slice of voxels to consider
-            # nx and ny are defined outside the loop as they don't depend on the trajectory
-            # Instead of a set of slices, flatten these voxels. ixyz is of size (n_voxels, 3)
->>>>>>> c248ca7f
-            ixyz = np.stack([v.flatten() for v in np.meshgrid(
-                np.arange(-nx, nx + 1), np.arange(-ny, ny + 1), np.arange(nz))]).T
-            # Add the x and y coordinates of the respective slice center voxel (defined by z coordinate)
-            # So that the slice actually is at the right spot in the volume
-            ixyz[:, 0] = ishank[ixyz[:, 2], 0] + ixyz[:, 0]
-            ixyz[:, 1] = ishank[ixyz[:, 2], 1] + ixyz[:, 1]
-            ixyz[:, 2] = ishank[ixyz[:, 2], 2]
-            # If any, remove indices that lie outside the volume bounds
-            iok = np.logical_and(0 <= ixyz[:, 0], ixyz[:, 0] < ba.bc.nx)
-            iok &= np.logical_and(0 <= ixyz[:, 1], ixyz[:, 1] < ba.bc.ny)
-            iok &= np.logical_and(0 <= ixyz[:, 2], ixyz[:, 2] < ba.bc.nz)
-            ixyz = ixyz[iok, :]
-<<<<<<< HEAD
-            print('failed eee')
-            # get the minimum distance to the trajectory, to which is applied the cosine taper
-            xyz = np.c_[
-                ba.bc.xscale[ixyz[:, 0]], ba.bc.yscale[ixyz[:, 1]], ba.bc.zscale[ixyz[:, 2]]]
-            sites_bounds = crawl_up_from_tip(
-                ins, (np.array([ACTIVE_LENGTH_UM, 0]) + TIP_SIZE_UM) / 1e6)
-=======
-
-            # Get the minimum distance of each of the considered voxels to the insertion
-            # Translate voxel indices into distance from origin in atlas space
-            xyz = np.c_[ba.bc.xscale[ixyz[:, 0]], ba.bc.yscale[ixyz[:, 1]], ba.bc.zscale[ixyz[:, 2]]]
-            # This is the active region that we want to calculate the distance TO (here without MAX_DIST_UM)
-            sites_bounds = crawl_up_from_tip(ins, (np.array([ACTIVE_LENGTH_UM, 0]) + TIP_SIZE_UM) / 1e6)
-            # Calculate the minimum distance of each voxel in the search voxels to the active region
->>>>>>> c248ca7f
-            mdist = ins.trajectory.mindist(xyz, bounds=sites_bounds)
-
-            # Now we calculate the actual coverage
-            # mdist gives us for each voxel in the search volume the distance of the CENTER of that voxel to the probe
-            # If we want to include voxels where only part of the voxel, but not the center, falls into the radius
-            # we consider covered, we need to increase the radius by the distance of a voxel's center to its corners
-            # which is given by (sqrt(3) * side_length / 2).
-            if entire_voxel is True:
-                dist_adjusted = np.array(dist_fcn) / 1e6 + (np.abs(ba.bc.dxyz).max() * np.sqrt(3) / 2)
-            else:
-                dist_adjusted = np.array(dist_fcn) / 1e6
-            # We then compute coverage using a cosine taper
-            # Anything below the minimum distance will be 1
-            # Anything above the maximum distance will be 0
-            # Anything between minimum and maximum distance will slowly decrease from 1 to 0 with cosine taper
-            coverage = 1 - fcn_cosine(dist_adjusted)(mdist)
-            # If limit is set to True, remove effect of cosine taper and set everything under 1 to 0
-            if limit:
-                coverage[coverage < 1] = 0
-            # Translate the flat coverage values to the volume
-            flat_ind = ba._lookup_inds(ixyz)
-            full_coverage[flat_ind] += (coverage * factor)
-
-            # If a mask in which coverage should be calculated is given, restrict to this mask
-            if pl_voxels is not None:
-                n_pl_voxels = pl_voxels.shape[0]
-                fp_voxels_2 = np.where(full_coverage[pl_voxels] >= 2)[0].shape[0]
-                fp_voxels_1 = np.where(full_coverage[pl_voxels] == 1)[0].shape[0]
-                fp_voxels_0 = np.where(full_coverage[pl_voxels] == 0)[0].shape[0]
-
-                per2.append((fp_voxels_2 / n_pl_voxels) * 100)
-                per1.append((fp_voxels_1 / n_pl_voxels) * 100)
-                per0.append((fp_voxels_0 / n_pl_voxels) * 100)
-
-        full_coverage = full_coverage.reshape(ba.image.shape)
-        full_coverage[ba.label == 0] = np.nan
-
-        if pl_voxels is not None:
-            return full_coverage, per0, per1, per2
-        else:
-            return full_coverage, np.mean(xyz, 0)
-
-
-def coverage_with_insertions(csv_file, second_pass_volume, res=25):
-    pr = ProbeModel(res=res)
-    pr.initialise()
-    pr.compute_best_for_provenance(provenance='Histology track')
-    first_pass_coverage = pr.report_coverage(provenance='Best', dist=354)
-
-    second_pass_coverage = np.load(second_pass_volume)
-    second_pass_coverage = second_pass_coverage.flatten()
-    second_pass_coverage[second_pass_coverage == 0] = np.nan
-    ixyz_second = np.where(~np.isnan(second_pass_coverage.flatten()))[0]
-
-    insertions = pd.read_csv(csv_file).to_dict(orient='records')
-
-    # want to make it twice for each insertion
-
-    new_coverage, per0, per1, per2 = pr.compute_coverage(insertions, dist_fcn=[354, 355], coverage=first_pass_coverage,
-                                                         pl_voxels=ixyz_second, factor=1)
-
-    return new_coverage, per0, per1, per2
-
-
-
-
-
-
-
-
-
+import time
+import copy
+import numpy as np
+import pandas as pd
+from scipy.signal import fftconvolve
+from one.api import ONE
+from iblutil.numerical import ismember
+
+from ibllib.pipes import histology
+from ibllib.atlas import AllenAtlas, atlas
+from neuropixel import TIP_SIZE_UM, trace_header
+from ibllib.pipes.ephys_alignment import EphysAlignment
+from neurodsp.utils import fcn_cosine
+
+PROV_2_VAL = {
+    'Resolved': 90,
+    'Ephys aligned histology track': 70,
+    'Histology track': 50,
+    'Micro-manipulator': 30,
+    'Planned': 10}
+SITES_COORDINATES = np.c_[trace_header()['x'], trace_header()['y']]
+VAL_2_PROV = {v: k for k, v in PROV_2_VAL.items()}
+
+
+class ProbeModel:
+    def __init__(self, one=None, ba=None, lazy=False, res=25, verbose=False):
+
+        self.one = one or ONE()
+        self.ba = ba or AllenAtlas(res_um=res)
+        self.ba.compute_surface()
+        self.traj = {'Planned': {},
+                     'Micro-manipulator': {},
+                     'Histology track': {},
+                     'Ephys aligned histology track': {},
+                     'Resolved': {},
+                     'Best': {}}
+        self.ins = {}
+        self.cvol = None
+        self.cvol_flat = None
+        self.initialised = False
+        self.mirror = False
+        self.verbose = verbose
+
+        if not lazy:
+            self.initialise()
+
+    def initialise(self):
+        self.get_traj_for_provenance(provenance='Histology track', django=['x__isnull,False'])
+        self.get_traj_for_provenance(provenance='Ephys aligned histology track')
+        self.get_traj_for_provenance(provenance='Ephys aligned histology track',
+                                     django=['probe_insertion__json__extended_qc__'
+                                             'alignment_resolved,True'], prov_dict='Resolved')
+        self.find_traj_is_best(provenance='Histology track')
+        self.find_traj_is_best(provenance='Ephys aligned histology track')
+        self.traj['Resolved']['is_best'] = np.arange(len(self.traj['Resolved']['traj']))
+
+        self.get_insertions_with_xyz()
+        self.initialised = True
+
+    @staticmethod
+    def get_traj_info(traj):
+        return traj['probe_insertion'], traj['x'], traj['y']
+
+    def get_traj_for_provenance(self, provenance='Histology track', django=None,
+                                prov_dict=None):
+        start = time.time()
+        if django is None:
+            django = []
+
+        if prov_dict is None:
+            prov_dict = provenance
+
+        django_base = ['probe_insertion__session__project__name__icontains,'
+                       'ibl_neuropixel_brainwide_01,probe_insertion__session__json__IS_MOCK,False',
+                       'probe_insertion__session__qc__lt,50',
+                       '~probe_insertion__json__qc,CRITICAL',
+                       'probe_insertion__session__extended_qc__behavior,1']
+
+        django_str = ','.join(django_base + django)
+
+        self.traj[prov_dict]['traj'] = np.array(self.one.alyx.rest('trajectories', 'list',
+                                                                   provenance=provenance,
+                                                                   django=django_str))
+
+        if self.mirror:
+            # if we want to mirror all insertions onto one hemisphere
+            for ip, p in enumerate(self.traj[prov_dict]['traj']):
+               if p['x'] < 0:
+                   continue
+               elif p['y'] < -4400:
+                   self.traj[prov_dict]['traj'][ip]['x'] = -1 * p['x']
+                   if p['phi'] == 180:
+                       self.traj[prov_dict]['traj'][ip]['phi'] = 0
+                   else:
+                       self.traj[prov_dict]['traj'][ip]['phi'] = 180
+
+
+        ins_ids, x, y = zip(*[self.get_traj_info(traj) for traj in self.traj[prov_dict]['traj']])
+        self.traj[prov_dict]['ins'] = np.array(ins_ids)
+        self.traj[prov_dict]['x'] = np.array(x)
+        self.traj[prov_dict]['y'] = np.array(y)
+        end = time.time()
+        if self.verbose is True:
+            print(end-start)
+
+    def get_insertions_with_xyz(self):
+        start = time.time()
+        django_str = 'session__project__name__icontains,ibl_neuropixel_brainwide_01,' \
+                     'json__has_key,xyz_picks'
+        self.ins['insertions'] = self.one.alyx.rest('insertions', 'list', django=django_str)
+        self.ins['ids'] = np.array([ins['id'] for ins in self.ins['insertions']])
+
+        end = time.time()
+        print(end-start)
+
+    def compute_best_for_provenance(self, provenance='Histology track'):
+        val = PROV_2_VAL[provenance]
+        prov_to_include = []
+        for k, v in VAL_2_PROV.items():
+            if k >= val:
+                prov_to_include.append(v)
+
+        for iP, prov in enumerate(prov_to_include):
+            if not 'is_best' in self.traj[prov].keys():
+                self.find_traj_is_best(prov)
+
+            if iP == 0:
+                self.traj['Best']['traj'] = self.traj[prov]['traj'][self.traj[prov]['is_best']]
+                self.traj['Best']['ins'] = self.traj[prov]['ins'][self.traj[prov]['is_best']]
+                self.traj['Best']['x'] = self.traj[prov]['x'][self.traj[prov]['is_best']]
+                self.traj['Best']['y'] = self.traj[prov]['y'][self.traj[prov]['is_best']]
+            else:
+                self.traj['Best']['traj'] = np.r_[self.traj['Best']['traj'],
+                                                  (self.traj[prov]['traj']
+                                                  [self.traj[prov]['is_best']])]
+                self.traj['Best']['ins'] = np.r_[self.traj['Best']['ins'],
+                                                 (self.traj[prov]['ins']
+                                                 [self.traj[prov]['is_best']])]
+                self.traj['Best']['x'] = np.r_[self.traj['Best']['x'],
+                                               self.traj[prov]['x'][self.traj[prov]['is_best']]]
+                self.traj['Best']['y'] = np.r_[self.traj['Best']['y'],
+                                               self.traj[prov]['y'][self.traj[prov]['is_best']]]
+
+    def find_traj_is_best(self, provenance='Histology track'):
+        val = PROV_2_VAL[provenance]
+        next_provenance = VAL_2_PROV[val + 20]
+
+        if not 'traj' in self.traj[provenance].keys():
+            self.get_traj_for_provenance(provenance)
+        if not 'traj' in self.traj[next_provenance].keys():
+            self.get_traj_for_provenance(next_provenance)
+
+        isin, _ = ismember(self.traj[provenance]['ins'],
+                           self.traj[next_provenance]['ins'])
+        self.traj[provenance]['is_best'] = np.where(np.invert(isin))[0]
+
+        # Special exception for planned provenance
+        if provenance == 'Planned':
+            next_provenance = VAL_2_PROV[val + 40]
+            if not 'traj' in self.traj[next_provenance].keys():
+                self.get_traj_for_provenance(next_provenance)
+            isin, _ = ismember(self.traj[provenance]['ins'][self.traj[provenance]['is_best']],
+                               self.traj[next_provenance]['ins'])
+            self.traj[provenance]['is_best'] = (self.traj[provenance]['is_best']
+                                                [np.where(np.invert(isin))[0]])
+
+    def get_all_channels(self, provenance):
+
+        depths = SITES_COORDINATES[:, 1]
+        for iT, traj in enumerate(self.traj[provenance]['traj']):
+            try:
+                xyz_channels = self.get_channels(traj, depths=depths)
+                if iT == 0:
+                    all_channels = xyz_channels
+                else:
+                    all_channels = np.r_[all_channels, xyz_channels]
+            except Exception as err:
+                print(err)
+                print(traj['id'])
+
+        iii = self.ba.bc.xyz2i(all_channels)
+        keep_idx = np.setdiff1d(np.arange(all_channels.shape[0]), np.unique(np.where(iii < 0)[0]))
+        return all_channels[keep_idx, :]
+
+    def compute_channel_coverage(self, all_channels):
+
+        start = time.time()
+        cvol = np.zeros(self.ba.image.shape, dtype=np.float)
+        val, counts = np.unique(self.ba._lookup(all_channels), return_counts=True)
+        #cvol[np.unravel_index(val, cvol.shape)] = counts
+        cvol[np.unravel_index(val, cvol.shape)] = 1
+
+        DIST_FCN = np.array([100, 150]) / 1e6
+        dx = self.ba.bc.dx
+        template = np.arange(- np.max(DIST_FCN) - dx, np.max(DIST_FCN) + 2 * dx, dx) ** 2
+        kernel = sum(np.meshgrid(template, template, template))
+        kernel = 1 - fcn_cosine(DIST_FCN)(np.sqrt(kernel))
+        #
+        cvol = fftconvolve(cvol, kernel, mode='same')
+        end = time.time()
+        print(end-start)
+        self.cvol = cvol
+        self.cvol_flat = cvol.flatten()
+
+        return cvol
+
+    def grid_coverage(self, all_channels, spacing):
+        cov, bc = histology.coverage_grid(all_channels, spacing, self.ba)
+
+        return cov, bc
+
+    def add_coverage(self, traj):
+
+        cov, xyz, flatixyz = histology.coverage([traj], self.ba)
+        if self.cvol_flat is not None:
+            idx = np.where(cov.flatten()[flatixyz] > 0.1)[0]
+            idx_sig = np.where(self.cvol_flat[flatixyz][idx] > 0.1)[0].shape[0]
+            per_new_coverage = (1 - idx_sig / idx.shape[0]) * 100
+        else:
+            per_new_coverage = np.nan
+
+        return cov, xyz, per_new_coverage
+
+    def insertion_by_id(self, ins_id):
+        traj = self.one.alyx.rest('trajectories', 'list', probe_insertion=ins_id)
+        ins = self.one.alyx.rest('insertions', 'list', id=ins_id)[0]
+        val = [PROV_2_VAL[tr['provenance']] for tr in traj]
+        best_traj = traj[np.argmax(val)]
+
+        return best_traj, ins
+
+    def get_channels(self, traj, ins=None, depths=None):
+        if depths is None:
+            depths = SITES_COORDINATES[:, 1]
+        if traj['provenance'] == 'Planned' or traj['provenance'] == 'Micro-manipulator':
+            ins = atlas.Insertion.from_dict(traj, brain_atlas=self.ba)
+            # Deepest coordinate first
+            xyz = np.c_[ins.tip, ins.entry].T
+            xyz_channels = histology.interpolate_along_track(xyz, (depths +
+                                                                   TIP_SIZE_UM) / 1e6)
+        else:
+            if ins is None:
+                ins_idx = np.where(traj['probe_insertion'] == self.ins['ids'])[0][0]
+                xyz = np.array(self.ins['insertions'][ins_idx]['json']['xyz_picks']) / 1e6
+            else:
+                xyz = np.array(ins['json']['xyz_picks']) / 1e6
+            if traj['provenance'] == 'Histology track':
+                xyz = xyz[np.argsort(xyz[:, 2]), :]
+                xyz_channels = histology.interpolate_along_track(xyz, (depths +
+                                                                       TIP_SIZE_UM) / 1e6)
+            else:
+                if ins is None:
+                    align_key = (self.ins['insertions'][ins_idx]['json']['extended_qc']
+                                 ['alignment_stored'])
+                else:
+                    align_key = ins['json']['extended_qc']['alignment_stored']
+                feature = traj['json'][align_key][0]
+                track = traj['json'][align_key][1]
+                ephysalign = EphysAlignment(xyz, depths, track_prev=track,
+                                            feature_prev=feature,
+                                            brain_atlas=self.ba, speedy=True)
+                xyz_channels = ephysalign.get_channel_locations(feature, track)
+
+        return xyz_channels
+
+    def get_brain_regions(self, traj, ins=None, mapping='Allen'):
+        depths = SITES_COORDINATES[:, 1]
+        xyz_channels = self.get_channels(traj, ins=ins, depths=depths)
+        region_ids = self.ba.get_labels(xyz_channels, mapping=mapping)
+        if all(region_ids == 0):
+            region = [[0, 3840]]
+            region_label = [[3840/2, 'VOID']]
+            region_colour = [[0, 0, 0]]
+        else:
+            (region, region_label,
+             region_colour, _) = EphysAlignment.get_histology_regions(xyz_channels, depths,
+                                                                      brain_atlas=self.ba,
+                                                                      mapping=mapping)
+        return region, region_label, region_colour
+
+    def report_coverage(self, provenance, dist):
+        coverage, _ = self.compute_coverage(self.traj[provenance]['traj'],
+                                            dist_fcn=[dist, dist + 1])
+        coverage[coverage > 2] = 2
+        return coverage
+
+    def compute_coverage(self, trajs, dist_fcn=[50, 100], limit=True, coverage=None, pl_voxels=None, factor=1,
+                         entire_voxel=True):
+        """
+        Computes coverage of the brain atlas associated with the probe model given a set of trajectories.
+
+        Parameters
+        ----------
+        trajs: list of dictionary of trajectories from Alyx rest endpoint
+        dist_fcn: list of two values in micro meter, the first one marks the distance to the probe, below which
+                  voxels will be marked covered (=1). Coverage will then decrease with a cosine taper until the
+                  second value, after which coverage will be 0.
+        limit: boolean, if True, the effect of the cosine taper will be negated, i.e. all coverage values below 1
+               will be set to 0.
+        coverage: np.array of the same size as the brain atlas image associated with the probe insertion.
+                  If given, the coverage computed by this function will be added to this input.
+        pl_voxels: np.array with flat indices into the brain atlas image volume. If given, only these voxels are
+                   considered for the computation of coverage percentages. Note that the coverage itself is always
+                   computed for the entire volume
+        factor: Number by which to multiply coverage of each trajectory, e.g. to count trajectories twice
+        entire_voxel: boolean, if True, consider every voxel as covered, that is touched by the radius if dist_fcn[0]
+                      around the probe. If False, only consider those as covered where the center of the voxel falls in
+                      this radius.
+
+        Returns
+        3D np.array the same size as the brain atlas with coverage values for every voxel in the brain
+
+        If pl_voxels is given:
+        Three lists of values indicating the percent coverage of these voxels after adding each trajectory (increases
+        incrementally). The first list indicates percent covered by 0 probes, second list percent covered by 1 probe,
+        and the third list percent covered by 2 probes.
+        """
+
+        ba = self.ba
+        ACTIVE_LENGTH_UM = 3.84 * 1e3  # This is the length of the NP1 probe with electrodes
+        MAX_DIST_UM = dist_fcn[1]  # max distance around the probe to be searched for
+
+        # Covered_length_um are two values which indicate on the path from tip to entry of a given insertion
+        # where the region that is considered to be covered by this insertion begins and ends in micro meter
+        # Note that the second value is negative, because the covered regions extends beyond the tip of the probe
+        # We multiply by sqrt(2) to translate the radius given by dist_fcn[1] into the side length of a square
+        # that is contained in the circle with radius dist_fcn[1]
+        covered_length_um = TIP_SIZE_UM + np.array([ACTIVE_LENGTH_UM + MAX_DIST_UM * np.sqrt(2),
+                                                    -MAX_DIST_UM * np.sqrt(2)])
+
+        # Horizontal slice of voxels to be considered around each trajectory is only dependent on MAX_DIST_UM
+        # and the voxel resolution, so can be defined here. We translate max dist in voxels and add 1 for safety
+        # Unit of atlas is m so divide um by 1e6
+        nx = int(np.ceil(MAX_DIST_UM / 1e6 / np.abs(ba.bc.dxyz[0]))) + 1
+        ny = int(np.ceil(MAX_DIST_UM / 1e6 / np.abs(ba.bc.dxyz[1]))) + 1
+
+        def crawl_up_from_tip(ins, covered_length):
+            straight_trajectory = ins.entry - ins.tip  # Straight line from entry to tip of the probe
+            # scale generic covered region to the length of the trajectory
+            covered_length_scaled = covered_length[:, np.newaxis] / np.linalg.norm(straight_trajectory)
+            # starting from tip crawl scaled covered region
+            covered_region = ins.tip + (straight_trajectory * covered_length_scaled)
+            return covered_region
+
+        # Coverage that we start from, is either given or instantiated with all zeros. Values outside brain set to nan
+        if coverage is None:
+            full_coverage = np.zeros(ba.image.shape, dtype=np.float32)
+        else:
+            full_coverage = copy.deepcopy(coverage)
+        full_coverage[ba.label == 0] = np.nan
+        full_coverage = full_coverage.flatten()
+        # There are lists to collect the updated coverage with 0, 1 and 2 probes after each trajectory
+        per2 = []
+        per1 = []
+        per0 = []
+
+        for p in np.arange(len(trajs)):
+            if len(trajs) > 20 and self.verbose is True:
+                if p % 20 == 0:
+                    print(p / len(trajs))
+            # Get one trajectory from the list and create an insertion in the brain atlas
+            # x and y coordinates of entry are translated to the atlas voxel space
+            # z is locked to surface of the brain at these x,y coordinates (disregarding actual z value of trajectory)
+            traj = trajs[p]
+            ins = atlas.Insertion.from_dict(traj, brain_atlas=ba)
+            # Don't use probes that have same entry and tip, something is wrong
+            set_nan = False
+            if np.linalg.norm(ins.entry - ins.tip) == 0:
+                print(f"Insertion entry and tip are identical for insertion {traj['probe_insertion']}. "
+                      "Skipping for coverage computation.")
+                set_nan = True
+            else:
+                # Translate the top and bottom of the region considered covered from abstract to current insertion
+                # Unit of atlas is m so divide um by 1e6
+                top_bottom = crawl_up_from_tip(ins, covered_length_um / 1e6)
+                # Check that z is the axis with the biggest deviation, don't use probes that are more shallow than deep
+                axis = np.argmax(np.abs(np.diff(top_bottom, axis=0)))
+                if axis != 2:
+                    print(f"Z is not the longest axis for insertion {traj['probe_insertion']}. "
+                          "Skipping for coverage computation.")
+                    set_nan = True
+            # Skip insertions with length zero or where z is not the longest axis
+            if set_nan is True:
+                if pl_voxels is not None:
+                    per2.append(np.nan)
+                    per1.append(np.nan)
+                    per0.append(np.nan)
+                continue
+            # To sample the active track path along the longest axis, first get top and bottom voxel
+            # If these lay outside of the atlas volume, clip to the nearest voxel in the volume
+            tbi = ba.bc.xyz2i(top_bottom, mode='clip')
+            # Number of voxels along the longest axis between top and bottom
+            nz = tbi[1, axis] - tbi[0, axis] + 1
+            # Create a set of nz voxels that track the path between top and bottom by equally spacing between the
+            # x, y and z coordinates and then rounding
+            ishank = np.round(
+                np.array([np.linspace(tbi[0, i], tbi[1, i], nz) for i in np.arange(3)]).T).astype(np.int32)
+            # Around each of the voxels along this shank, get a horizontal slice of voxels to consider
+            # nx and ny are defined outside the loop as they don't depend on the trajectory
+            # Instead of a set of slices, flatten these voxels. ixyz is of size (n_voxels, 3)
+            ixyz = np.stack([v.flatten() for v in np.meshgrid(
+                np.arange(-nx, nx + 1), np.arange(-ny, ny + 1), np.arange(nz))]).T
+            # Add the x and y coordinates of the respective slice center voxel (defined by z coordinate)
+            # So that the slice actually is at the right spot in the volume
+            ixyz[:, 0] = ishank[ixyz[:, 2], 0] + ixyz[:, 0]
+            ixyz[:, 1] = ishank[ixyz[:, 2], 1] + ixyz[:, 1]
+            ixyz[:, 2] = ishank[ixyz[:, 2], 2]
+            # If any, remove indices that lie outside the volume bounds
+            iok = np.logical_and(0 <= ixyz[:, 0], ixyz[:, 0] < ba.bc.nx)
+            iok &= np.logical_and(0 <= ixyz[:, 1], ixyz[:, 1] < ba.bc.ny)
+            iok &= np.logical_and(0 <= ixyz[:, 2], ixyz[:, 2] < ba.bc.nz)
+            ixyz = ixyz[iok, :]
+
+            # Get the minimum distance of each of the considered voxels to the insertion
+            # Translate voxel indices into distance from origin in atlas space
+            xyz = np.c_[ba.bc.xscale[ixyz[:, 0]], ba.bc.yscale[ixyz[:, 1]], ba.bc.zscale[ixyz[:, 2]]]
+            # This is the active region that we want to calculate the distance TO (here without MAX_DIST_UM)
+            sites_bounds = crawl_up_from_tip(ins, (np.array([ACTIVE_LENGTH_UM, 0]) + TIP_SIZE_UM) / 1e6)
+            # Calculate the minimum distance of each voxel in the search voxels to the active region
+            mdist = ins.trajectory.mindist(xyz, bounds=sites_bounds)
+
+            # Now we calculate the actual coverage
+            # mdist gives us for each voxel in the search volume the distance of the CENTER of that voxel to the probe
+            # If we want to include voxels where only part of the voxel, but not the center, falls into the radius
+            # we consider covered, we need to increase the radius by the distance of a voxel's center to its corners
+            # which is given by (sqrt(3) * side_length / 2).
+            if entire_voxel is True:
+                dist_adjusted = np.array(dist_fcn) / 1e6 + (np.abs(ba.bc.dxyz).max() * np.sqrt(3) / 2)
+            else:
+                dist_adjusted = np.array(dist_fcn) / 1e6
+            # We then compute coverage using a cosine taper
+            # Anything below the minimum distance will be 1
+            # Anything above the maximum distance will be 0
+            # Anything between minimum and maximum distance will slowly decrease from 1 to 0 with cosine taper
+            coverage = 1 - fcn_cosine(dist_adjusted)(mdist)
+            # If limit is set to True, remove effect of cosine taper and set everything under 1 to 0
+            if limit:
+                coverage[coverage < 1] = 0
+            # Translate the flat coverage values to the volume
+            flat_ind = ba._lookup_inds(ixyz)
+            full_coverage[flat_ind] += (coverage * factor)
+
+            # If a mask in which coverage should be calculated is given, restrict to this mask
+            if pl_voxels is not None:
+                n_pl_voxels = pl_voxels.shape[0]
+                fp_voxels_2 = np.where(full_coverage[pl_voxels] >= 2)[0].shape[0]
+                fp_voxels_1 = np.where(full_coverage[pl_voxels] == 1)[0].shape[0]
+                fp_voxels_0 = np.where(full_coverage[pl_voxels] == 0)[0].shape[0]
+
+                per2.append((fp_voxels_2 / n_pl_voxels) * 100)
+                per1.append((fp_voxels_1 / n_pl_voxels) * 100)
+                per0.append((fp_voxels_0 / n_pl_voxels) * 100)
+
+        full_coverage = full_coverage.reshape(ba.image.shape)
+        full_coverage[ba.label == 0] = np.nan
+
+        if pl_voxels is not None:
+            return full_coverage, per0, per1, per2
+        else:
+            return full_coverage, np.mean(xyz, 0)
+
+
+    def compute_coverage_dict(self, trajs, dist_fcn=[50, 100], limit=True, coverage=None,
+                         entire_voxel=True):
+        """
+        Computes coverage of the brain atlas associated with the probe model given a set of trajectories.
+
+        Parameters
+        ----------
+        trajs: list of dictionary of trajectories from Alyx rest endpoint
+        dist_fcn: list of two values in micro meter, the first one marks the distance to the probe, below which
+                  voxels will be marked covered (=1). Coverage will then decrease with a cosine taper until the
+                  second value, after which coverage will be 0.
+        limit: boolean, if True, the effect of the cosine taper will be negated, i.e. all coverage values below 1
+               will be set to 0.
+        coverage: np.array of the same size as the brain atlas image associated with the probe insertion.
+                  If given, the coverage computed by this function will be added to this input.
+        pl_voxels: np.array with flat indices into the brain atlas image volume. If given, only these voxels are
+                   considered for the computation of coverage percentages. Note that the coverage itself is always
+                   computed for the entire volume
+        factor: Number by which to multiply coverage of each trajectory, e.g. to count trajectories twice
+        entire_voxel: boolean, if True, consider every voxel as covered, that is touched by the radius if dist_fcn[0]
+                      around the probe. If False, only consider those as covered where the center of the voxel falls in
+                      this radius.
+
+        Returns
+        3D np.array the same size as the brain atlas with coverage values for every voxel in the brain
+
+        If pl_voxels is given:
+        Three lists of values indicating the percent coverage of these voxels after adding each trajectory (increases
+        incrementally). The first list indicates percent covered by 0 probes, second list percent covered by 1 probe,
+        and the third list percent covered by 2 probes.
+        """
+
+        ba = self.ba
+        ACTIVE_LENGTH_UM = 3.84 * 1e3  # This is the length of the NP1 probe with electrodes
+        MAX_DIST_UM = dist_fcn[1]  # max distance around the probe to be searched for
+
+        # Covered_length_um are two values which indicate on the path from tip to entry of a given insertion
+        # where the region that is considered to be covered by this insertion begins and ends in micro meter
+        # Note that the second value is negative, because the covered regions extends beyond the tip of the probe
+        # We multiply by sqrt(2) to translate the radius given by dist_fcn[1] into the side length of a square
+        # that is contained in the circle with radius dist_fcn[1]
+        covered_length_um = TIP_SIZE_UM + np.array([ACTIVE_LENGTH_UM + MAX_DIST_UM * np.sqrt(2),
+                                                    -MAX_DIST_UM * np.sqrt(2)])
+
+        # Horizontal slice of voxels to be considered around each trajectory is only dependent on MAX_DIST_UM
+        # and the voxel resolution, so can be defined here. We translate max dist in voxels and add 1 for safety
+        # Unit of atlas is m so divide um by 1e6
+        nx = int(np.ceil(MAX_DIST_UM / 1e6 / np.abs(ba.bc.dxyz[0]))) + 1
+        ny = int(np.ceil(MAX_DIST_UM / 1e6 / np.abs(ba.bc.dxyz[1]))) + 1
+
+        def crawl_up_from_tip(ins, covered_length):
+            straight_trajectory = ins.entry - ins.tip  # Straight line from entry to tip of the probe
+            # scale generic covered region to the length of the trajectory
+            covered_length_scaled = covered_length[:, np.newaxis] / np.linalg.norm(straight_trajectory)
+            # starting from tip crawl scaled covered region
+            covered_region = ins.tip + (straight_trajectory * covered_length_scaled)
+            return covered_region
+
+        for p in np.arange(len(trajs)):
+            if len(trajs) > 20 and self.verbose is True:
+                if p % 20 == 0:
+                    print(p / len(trajs))
+            # Get one trajectory from the list and create an insertion in the brain atlas
+            # x and y coordinates of entry are translated to the atlas voxel space
+            # z is locked to surface of the brain at these x,y coordinates (disregarding actual z value of trajectory)
+            traj = trajs[p]
+            ins = atlas.Insertion.from_dict(traj, brain_atlas=ba)
+            # Don't use probes that have same entry and tip, something is wrong
+            set_nan = False
+            if np.linalg.norm(ins.entry - ins.tip) == 0:
+                print(f"Insertion entry and tip are identical for insertion {traj['probe_insertion']}. "
+                      "Skipping for coverage computation.")
+                set_nan = True
+            else:
+                # Translate the top and bottom of the region considered covered from abstract to current insertion
+                # Unit of atlas is m so divide um by 1e6
+                top_bottom = crawl_up_from_tip(ins, covered_length_um / 1e6)
+                # Check that z is the axis with the biggest deviation, don't use probes that are more shallow than deep
+                axis = np.argmax(np.abs(np.diff(top_bottom, axis=0)))
+                if axis != 2:
+                    print(f"Z is not the longest axis for insertion. "
+                          "Skipping for coverage computation.")
+                    set_nan = True
+            # Skip insertions with length zero or where z is not the longest axis
+            if set_nan is True:
+                continue
+            # To sample the active track path along the longest axis, first get top and bottom voxel
+            # If these lay outside of the atlas volume, clip to the nearest voxel in the volume
+            tbi = ba.bc.xyz2i(top_bottom, mode='clip')
+            # Number of voxels along the longest axis between top and bottom
+            nz = tbi[1, axis] - tbi[0, axis] + 1
+            # Create a set of nz voxels that track the path between top and bottom by equally spacing between the
+            # x, y and z coordinates and then rounding
+            ishank = np.round(
+                np.array([np.linspace(tbi[0, i], tbi[1, i], nz) for i in np.arange(3)]).T).astype(np.int32)
+            # Around each of the voxels along this shank, get a horizontal slice of voxels to consider
+            # nx and ny are defined outside the loop as they don't depend on the trajectory
+            # Instead of a set of slices, flatten these voxels. ixyz is of size (n_voxels, 3)
+            ixyz = np.stack([v.flatten() for v in np.meshgrid(
+                np.arange(-nx, nx + 1), np.arange(-ny, ny + 1), np.arange(nz))]).T
+            # Add the x and y coordinates of the respective slice center voxel (defined by z coordinate)
+            # So that the slice actually is at the right spot in the volume
+            ixyz[:, 0] = ishank[ixyz[:, 2], 0] + ixyz[:, 0]
+            ixyz[:, 1] = ishank[ixyz[:, 2], 1] + ixyz[:, 1]
+            ixyz[:, 2] = ishank[ixyz[:, 2], 2]
+            # If any, remove indices that lie outside the volume bounds
+            iok = np.logical_and(0 <= ixyz[:, 0], ixyz[:, 0] < ba.bc.nx)
+            iok &= np.logical_and(0 <= ixyz[:, 1], ixyz[:, 1] < ba.bc.ny)
+            iok &= np.logical_and(0 <= ixyz[:, 2], ixyz[:, 2] < ba.bc.nz)
+            ixyz = ixyz[iok, :]
+
+            # Get the minimum distance of each of the considered voxels to the insertion
+            # Translate voxel indices into distance from origin in atlas space
+            xyz = np.c_[ba.bc.xscale[ixyz[:, 0]], ba.bc.yscale[ixyz[:, 1]], ba.bc.zscale[ixyz[:, 2]]]
+            # This is the active region that we want to calculate the distance TO (here without MAX_DIST_UM)
+            sites_bounds = crawl_up_from_tip(ins, (np.array([ACTIVE_LENGTH_UM, 0]) + TIP_SIZE_UM) / 1e6)
+            # Calculate the minimum distance of each voxel in the search voxels to the active region
+            mdist = ins.trajectory.mindist(xyz, bounds=sites_bounds)
+
+            # Now we calculate the actual coverage
+            # mdist gives us for each voxel in the search volume the distance of the CENTER of that voxel to the probe
+            # If we want to include voxels where only part of the voxel, but not the center, falls into the radius
+            # we consider covered, we need to increase the radius by the distance of a voxel's center to its corners
+            # which is given by (sqrt(3) * side_length / 2).
+            if entire_voxel is True:
+                dist_adjusted = np.array(dist_fcn) / 1e6 + (np.abs(ba.bc.dxyz).max() * np.sqrt(3) / 2)
+            else:
+                dist_adjusted = np.array(dist_fcn) / 1e6
+            # We then compute coverage using a cosine taper
+            # Anything below the minimum distance will be 1
+            # Anything above the maximum distance will be 0
+            # Anything between minimum and maximum distance will slowly decrease from 1 to 0 with cosine taper
+            coverage = 1 - fcn_cosine(dist_adjusted)(mdist)
+            # If limit is set to True, remove effect of cosine taper and set everything under 1 to 0
+            if limit:
+                coverage[coverage < 1] = 0
+            # Translate the flat coverage values to the volume
+            flat_ind = ba._lookup_inds(ixyz)
+
+        return flat_ind[coverage != 0]
+
+
+def coverage_with_insertions(csv_file, second_pass_volume, res=25):
+    pr = ProbeModel(res=res)
+    pr.initialise()
+    pr.compute_best_for_provenance(provenance='Histology track')
+    first_pass_coverage = pr.report_coverage(provenance='Best', dist=354)
+
+    second_pass_coverage = np.load(second_pass_volume)
+    second_pass_coverage = second_pass_coverage.flatten()
+    second_pass_coverage[second_pass_coverage == 0] = np.nan
+    ixyz_second = np.where(~np.isnan(second_pass_coverage.flatten()))[0]
+
+    insertions = pd.read_csv(csv_file).to_dict(orient='records')
+
+    # want to make it twice for each insertion
+
+    new_coverage, per0, per1, per2 = pr.compute_coverage(insertions, dist_fcn=[354, 355], coverage=first_pass_coverage,
+                                                         pl_voxels=ixyz_second, factor=1)
+
+    return new_coverage, per0, per1, per2
+
+
+
+
+
+
+
+
+