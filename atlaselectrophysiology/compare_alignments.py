# import modules
from oneibl.one import ONE
from ibllib.pipes.ephys_alignment import EphysAlignment
import numpy as np
import matplotlib.pyplot as plt
import matplotlib
import ibllib.atlas as atlas
from pathlib import Path
# Instantiate brain atlas and one
brain_atlas = atlas.AllenAtlas(25)
one = ONE()

fig_path = Path('C:/Users/Mayo/Documents/PYTHON/alignment_figures/scale_factor')
# Find eid of interest
aligned_sess = one.alyx.rest('trajectories', 'list', provenance='Ephys aligned histology track',
                             django='probe_insertion__session__project__name__icontains,ibl_neuropixel_brainwide_01,'
                                    'probe_insertion__session__qc__lt,30')
eids = np.array([s['session']['id'] for s in aligned_sess])
probes = np.array([s['probe_name'] for s in aligned_sess])

json = [s['json'] for s in aligned_sess]
idx_none = [i for i, val in enumerate(json) if val is None]
json_val = np.delete(json, idx_none)
keys = [list(s.keys()) for s in json_val]

eids = np.delete(eids, idx_none)
probes = np.delete(probes, idx_none)

# Find index of json fields with 2 or more keys
len_key = [len(s) for s in keys]
idx_several = [i for i, val in enumerate(keys) if len(val) >= 2]
eid_several = eids[idx_several]
probe_several = probes[idx_several]


# subject = 'KS023'
# date = '2019-12-10'
# sess_no = 1
# probe_label = 'probe00'
# eid = one.search(subject=subject, date=date, number=sess_no)[0]
# eid = 'e2448a52-2c22-4ecc-bd48-632789147d9c'

small_scaling = [["CSHL045", "2020-02-25", "probe00", "2020-06-12T10:40:22_noam.roth"],
                 ["CSHL045", "2020-02-25", "probe01", "2020-09-12T23:43:03_petrina.lau"],
                 ["CSHL047", "2020-01-20", "probe00", "2020-09-28T08:18:19_noam.roth"],
                 ["CSHL047", "2020-01-27", "probe00", "2020-09-13T15:51:21_petrina.lau"],
                 ["CSHL049", "2020-01-08", "probe00", "2020-09-14T15:44:56_nate"],
                 ["CSHL051", "2020-02-05", "probe00", "2020-06-12T14:05:49_guido"],
                 ["CSHL055", "2020-02-18", "probe00", "2020-08-13T12:07:08_jeanpaul"],
                 ["CSH_ZAD_001", "2020-01-13", "probe00", "2020-09-22T17:23:50_petrina.lau"],
                 ["KS014", "2019-12-03", "probe01", "2020-06-17T19:42:02_Karolina_Socha"],
                 ["KS016", "2019-12-05", "probe01", "2020-06-18T10:26:54_Karolina_Socha"],
                 ["KS020", "2020-02-06", "probe00", "2020-09-13T15:08:15_petrina.lau"],
                 ["NYU-11", "2020-02-21", "probe01", "2020-09-13T11:19:59_petrina.lau"],
                 ["SWC_014", "2019-12-15", "probe01", "2020-07-26T22:24:39_noam.roth"],
                 ["ZM_2240", "2020-01-23", "probe00", "2020-06-05T14:57:46_guido"]]

big_scaling = [["CSHL045", "2020-02-25", "probe00", "2020-06-12T10:40:22_noam.roth"],
               ["CSHL045", "2020-02-25", "probe01", "2020-09-12T23:43:03_petrina.lau"],
               ["CSH_ZAD_001", "2020-01-13", "probe00", "2020-09-22T17:23:50_petrina.lau"],
               ["KS014", "2019-12-03", "probe00", "2020-06-17T15:15:01_Karolina_Socha"],
               ["KS014", "2019-12-03", "probe01", "2020-06-17T19:42:02_Karolina_Socha"],
               ["KS014", "2019-12-04", "probe00", "2020-09-12T16:39:14_petrina.lau"],
               ["KS014", "2019-12-06", "probe00", "2020-06-17T13:40:00_Karolina_Socha"],
               ["KS014", "2019-12-07", "probe00", "2020-06-17T16:21:35_Karolina_Socha"],
               ["KS016", "2019-12-04", "probe00", "2020-08-13T14:02:44_jeanpaul"],
               ["KS016", "2019-12-05", "probe00", "2020-06-18T10:49:53_Karolina_Socha"],
               ["KS023", "2019-12-07", "probe00", "2020-09-09T14:21:35_nate"],
               ["KS023", "2019-12-07", "probe01", "2020-06-18T15:50:55_Karolina_Socha"],
               ["KS023", "2019-12-10", "probe01", "2020-06-12T13:59:02_guido"],
               ["KS023", "2019-12-11", "probe01", "2020-06-18T16:04:18_Karolina_Socha"],
               ["NYU-11", "2020-02-21", "probe01", "2020-09-13T11:19:59_petrina.lau"],
               ["NYU-12", "2020-01-22", "probe00", "2020-09-13T19:53:43_petrina.lau"],
               ["SWC_014", "2019-12-12", "probe00", "2020-07-27T11:27:16_noam.roth"],
               ["SWC_038", "2020-08-01", "probe01", "2020-08-31T12:32:05_nate"],
               ["ibl_witten_14", "2019-12-11", "probe00", "2020-06-14T15:33:45_noam.roth"]]

for sess in small_scaling:
    eid = one.search(subject=sess[0], date=sess[1])[0]
    probe_label = sess[2]
# for eid, probe_label in zip(eid_several, probe_several):
    trajectory = one.alyx.rest('trajectories', 'list', provenance='Ephys aligned histology track',
                               session=eid, probe=probe_label)

    subject = trajectory[0]['session']['subject']
    date = trajectory[0]['session']['start_time'][0:10]
    chn_coords = one.load(eid, dataset_types=['channels.localCoordinates'])[0]
    depths = chn_coords[:, 1]

    insertion = one.alyx.rest('insertions', 'list', session=eid, name=probe_label)
    xyz_picks = np.array(insertion[0]['json']['xyz_picks']) / 1e6

    alignments = trajectory[0]['json']


    def plot_regions(region, label, colour, ax):
        for reg, col in zip(region, colour):
            height = np.abs(reg[1] - reg[0])
            bottom = reg[0]
            color = col / 255
            ax.bar(x=0.5, height=height, width=1, color=color, bottom=reg[0], edgecolor='w')

        ax.set_yticks(label[:, 0].astype(int))
        ax.set_yticklabels(label[:, 1])
        ax.yaxis.set_tick_params(labelsize=10)
        ax.tick_params(axis="y", direction="in", pad=-50)
        ax.set_ylim([20, 3840])
        ax.get_xaxis().set_visible(False)


    def plot_scaling(region, scale, mapper, ax):
        for reg, col in zip(region_scaled, scale_factor):
            height = np.abs(reg[1] - reg[0])
            bottom = reg[0]
            color = np.array(mapper.to_rgba(col, bytes=True)) / 255
            ax.bar(x=1.1, height=height, width=0.2, color=color, bottom=reg[0], edgecolor='w')

        sec_ax = ax.secondary_yaxis('right')
        sec_ax.set_yticks(np.mean(region, axis=1))
        sec_ax.set_yticklabels(np.around(scale, 2))
        sec_ax.tick_params(axis="y", direction="in")
        sec_ax.set_ylim([20, 3840])


    fig, ax = plt.subplots(1, len(alignments)+1, figsize=(15, 15))
    ephysalign = EphysAlignment(xyz_picks, depths, brain_atlas=brain_atlas)
    feature, track, _ = ephysalign.get_track_and_feature()
    channels_orig = ephysalign.get_channel_locations(feature, track)
    region, region_label = ephysalign.scale_histology_regions(feature, track)
    region_scaled, scale_factor = ephysalign.get_scale_factor(region)
    region_colour = ephysalign.region_colour

    norm = matplotlib.colors.Normalize(vmin=0.5, vmax=1.5, clip=True)
    mapper = matplotlib.cm.ScalarMappable(norm=norm, cmap=matplotlib.cm.seismic)

    ax_i = fig.axes[0]
    plot_regions(region, region_label, region_colour, ax_i)
    plot_scaling(region_scaled, scale_factor, mapper, ax_i)
    ax_i.set_title('Original')


    for iK, key in enumerate(alignments):
        # Location of reference lines used for alignmnet
        feature = np.array(alignments[key][0])
        track = np.array(alignments[key][1])
        user = key[20:]
        # Instantiate EphysAlignment object
        ephysalign = EphysAlignment(xyz_picks, depths, track_prev=track, feature_prev=feature,
                                    brain_atlas=brain_atlas)

        channels = ephysalign.get_channel_locations(feature, track)
        avg_dist = np.mean(np.sqrt(np.sum((channels - channels_orig) ** 2, axis=1)), axis=0)
        region, region_label = ephysalign.scale_histology_regions(feature, track)
        region_scaled, scale_factor = ephysalign.get_scale_factor(region)

        ax_i = fig.axes[iK+1]
        plot_regions(region, region_label, region_colour, ax_i)
        plot_scaling(region_scaled, scale_factor, mapper, ax_i)
        ax_i.set_title(user + '\n Avg dist = ' + str(np.around(avg_dist * 1e6, 2)))

    fig.suptitle(subject + '_' + str(date) + '_' + probe_label, fontsize=16)
    plt.show()
<<<<<<< HEAD
    fig.savefig(fig_path.joinpath(subject + '_' + str(date) + '_' + probe_label + '.png'), dpi=100)
    plt.close(fig)






=======
    fig.savefig(fig_path.joinpath(subject + '_' + str(date) + '_' + probe_label + '.png'), dpi=600)
    plt.close(fig)

>>>>>>> cff6127a
<|MERGE_RESOLUTION|>--- conflicted
+++ resolved
@@ -1,176 +1,164 @@
-# import modules
-from oneibl.one import ONE
-from ibllib.pipes.ephys_alignment import EphysAlignment
-import numpy as np
-import matplotlib.pyplot as plt
-import matplotlib
-import ibllib.atlas as atlas
-from pathlib import Path
-# Instantiate brain atlas and one
-brain_atlas = atlas.AllenAtlas(25)
-one = ONE()
-
-fig_path = Path('C:/Users/Mayo/Documents/PYTHON/alignment_figures/scale_factor')
-# Find eid of interest
-aligned_sess = one.alyx.rest('trajectories', 'list', provenance='Ephys aligned histology track',
-                             django='probe_insertion__session__project__name__icontains,ibl_neuropixel_brainwide_01,'
-                                    'probe_insertion__session__qc__lt,30')
-eids = np.array([s['session']['id'] for s in aligned_sess])
-probes = np.array([s['probe_name'] for s in aligned_sess])
-
-json = [s['json'] for s in aligned_sess]
-idx_none = [i for i, val in enumerate(json) if val is None]
-json_val = np.delete(json, idx_none)
-keys = [list(s.keys()) for s in json_val]
-
-eids = np.delete(eids, idx_none)
-probes = np.delete(probes, idx_none)
-
-# Find index of json fields with 2 or more keys
-len_key = [len(s) for s in keys]
-idx_several = [i for i, val in enumerate(keys) if len(val) >= 2]
-eid_several = eids[idx_several]
-probe_several = probes[idx_several]
-
-
-# subject = 'KS023'
-# date = '2019-12-10'
-# sess_no = 1
-# probe_label = 'probe00'
-# eid = one.search(subject=subject, date=date, number=sess_no)[0]
-# eid = 'e2448a52-2c22-4ecc-bd48-632789147d9c'
-
-small_scaling = [["CSHL045", "2020-02-25", "probe00", "2020-06-12T10:40:22_noam.roth"],
-                 ["CSHL045", "2020-02-25", "probe01", "2020-09-12T23:43:03_petrina.lau"],
-                 ["CSHL047", "2020-01-20", "probe00", "2020-09-28T08:18:19_noam.roth"],
-                 ["CSHL047", "2020-01-27", "probe00", "2020-09-13T15:51:21_petrina.lau"],
-                 ["CSHL049", "2020-01-08", "probe00", "2020-09-14T15:44:56_nate"],
-                 ["CSHL051", "2020-02-05", "probe00", "2020-06-12T14:05:49_guido"],
-                 ["CSHL055", "2020-02-18", "probe00", "2020-08-13T12:07:08_jeanpaul"],
-                 ["CSH_ZAD_001", "2020-01-13", "probe00", "2020-09-22T17:23:50_petrina.lau"],
-                 ["KS014", "2019-12-03", "probe01", "2020-06-17T19:42:02_Karolina_Socha"],
-                 ["KS016", "2019-12-05", "probe01", "2020-06-18T10:26:54_Karolina_Socha"],
-                 ["KS020", "2020-02-06", "probe00", "2020-09-13T15:08:15_petrina.lau"],
-                 ["NYU-11", "2020-02-21", "probe01", "2020-09-13T11:19:59_petrina.lau"],
-                 ["SWC_014", "2019-12-15", "probe01", "2020-07-26T22:24:39_noam.roth"],
-                 ["ZM_2240", "2020-01-23", "probe00", "2020-06-05T14:57:46_guido"]]
-
-big_scaling = [["CSHL045", "2020-02-25", "probe00", "2020-06-12T10:40:22_noam.roth"],
-               ["CSHL045", "2020-02-25", "probe01", "2020-09-12T23:43:03_petrina.lau"],
-               ["CSH_ZAD_001", "2020-01-13", "probe00", "2020-09-22T17:23:50_petrina.lau"],
-               ["KS014", "2019-12-03", "probe00", "2020-06-17T15:15:01_Karolina_Socha"],
-               ["KS014", "2019-12-03", "probe01", "2020-06-17T19:42:02_Karolina_Socha"],
-               ["KS014", "2019-12-04", "probe00", "2020-09-12T16:39:14_petrina.lau"],
-               ["KS014", "2019-12-06", "probe00", "2020-06-17T13:40:00_Karolina_Socha"],
-               ["KS014", "2019-12-07", "probe00", "2020-06-17T16:21:35_Karolina_Socha"],
-               ["KS016", "2019-12-04", "probe00", "2020-08-13T14:02:44_jeanpaul"],
-               ["KS016", "2019-12-05", "probe00", "2020-06-18T10:49:53_Karolina_Socha"],
-               ["KS023", "2019-12-07", "probe00", "2020-09-09T14:21:35_nate"],
-               ["KS023", "2019-12-07", "probe01", "2020-06-18T15:50:55_Karolina_Socha"],
-               ["KS023", "2019-12-10", "probe01", "2020-06-12T13:59:02_guido"],
-               ["KS023", "2019-12-11", "probe01", "2020-06-18T16:04:18_Karolina_Socha"],
-               ["NYU-11", "2020-02-21", "probe01", "2020-09-13T11:19:59_petrina.lau"],
-               ["NYU-12", "2020-01-22", "probe00", "2020-09-13T19:53:43_petrina.lau"],
-               ["SWC_014", "2019-12-12", "probe00", "2020-07-27T11:27:16_noam.roth"],
-               ["SWC_038", "2020-08-01", "probe01", "2020-08-31T12:32:05_nate"],
-               ["ibl_witten_14", "2019-12-11", "probe00", "2020-06-14T15:33:45_noam.roth"]]
-
-for sess in small_scaling:
-    eid = one.search(subject=sess[0], date=sess[1])[0]
-    probe_label = sess[2]
-# for eid, probe_label in zip(eid_several, probe_several):
-    trajectory = one.alyx.rest('trajectories', 'list', provenance='Ephys aligned histology track',
-                               session=eid, probe=probe_label)
-
-    subject = trajectory[0]['session']['subject']
-    date = trajectory[0]['session']['start_time'][0:10]
-    chn_coords = one.load(eid, dataset_types=['channels.localCoordinates'])[0]
-    depths = chn_coords[:, 1]
-
-    insertion = one.alyx.rest('insertions', 'list', session=eid, name=probe_label)
-    xyz_picks = np.array(insertion[0]['json']['xyz_picks']) / 1e6
-
-    alignments = trajectory[0]['json']
-
-
-    def plot_regions(region, label, colour, ax):
-        for reg, col in zip(region, colour):
-            height = np.abs(reg[1] - reg[0])
-            bottom = reg[0]
-            color = col / 255
-            ax.bar(x=0.5, height=height, width=1, color=color, bottom=reg[0], edgecolor='w')
-
-        ax.set_yticks(label[:, 0].astype(int))
-        ax.set_yticklabels(label[:, 1])
-        ax.yaxis.set_tick_params(labelsize=10)
-        ax.tick_params(axis="y", direction="in", pad=-50)
-        ax.set_ylim([20, 3840])
-        ax.get_xaxis().set_visible(False)
-
-
-    def plot_scaling(region, scale, mapper, ax):
-        for reg, col in zip(region_scaled, scale_factor):
-            height = np.abs(reg[1] - reg[0])
-            bottom = reg[0]
-            color = np.array(mapper.to_rgba(col, bytes=True)) / 255
-            ax.bar(x=1.1, height=height, width=0.2, color=color, bottom=reg[0], edgecolor='w')
-
-        sec_ax = ax.secondary_yaxis('right')
-        sec_ax.set_yticks(np.mean(region, axis=1))
-        sec_ax.set_yticklabels(np.around(scale, 2))
-        sec_ax.tick_params(axis="y", direction="in")
-        sec_ax.set_ylim([20, 3840])
-
-
-    fig, ax = plt.subplots(1, len(alignments)+1, figsize=(15, 15))
-    ephysalign = EphysAlignment(xyz_picks, depths, brain_atlas=brain_atlas)
-    feature, track, _ = ephysalign.get_track_and_feature()
-    channels_orig = ephysalign.get_channel_locations(feature, track)
-    region, region_label = ephysalign.scale_histology_regions(feature, track)
-    region_scaled, scale_factor = ephysalign.get_scale_factor(region)
-    region_colour = ephysalign.region_colour
-
-    norm = matplotlib.colors.Normalize(vmin=0.5, vmax=1.5, clip=True)
-    mapper = matplotlib.cm.ScalarMappable(norm=norm, cmap=matplotlib.cm.seismic)
-
-    ax_i = fig.axes[0]
-    plot_regions(region, region_label, region_colour, ax_i)
-    plot_scaling(region_scaled, scale_factor, mapper, ax_i)
-    ax_i.set_title('Original')
-
-
-    for iK, key in enumerate(alignments):
-        # Location of reference lines used for alignmnet
-        feature = np.array(alignments[key][0])
-        track = np.array(alignments[key][1])
-        user = key[20:]
-        # Instantiate EphysAlignment object
-        ephysalign = EphysAlignment(xyz_picks, depths, track_prev=track, feature_prev=feature,
-                                    brain_atlas=brain_atlas)
-
-        channels = ephysalign.get_channel_locations(feature, track)
-        avg_dist = np.mean(np.sqrt(np.sum((channels - channels_orig) ** 2, axis=1)), axis=0)
-        region, region_label = ephysalign.scale_histology_regions(feature, track)
-        region_scaled, scale_factor = ephysalign.get_scale_factor(region)
-
-        ax_i = fig.axes[iK+1]
-        plot_regions(region, region_label, region_colour, ax_i)
-        plot_scaling(region_scaled, scale_factor, mapper, ax_i)
-        ax_i.set_title(user + '\n Avg dist = ' + str(np.around(avg_dist * 1e6, 2)))
-
-    fig.suptitle(subject + '_' + str(date) + '_' + probe_label, fontsize=16)
-    plt.show()
-<<<<<<< HEAD
-    fig.savefig(fig_path.joinpath(subject + '_' + str(date) + '_' + probe_label + '.png'), dpi=100)
-    plt.close(fig)
-
-
-
-
-
-
-=======
-    fig.savefig(fig_path.joinpath(subject + '_' + str(date) + '_' + probe_label + '.png'), dpi=600)
-    plt.close(fig)
-
->>>>>>> cff6127a
+# import modules
+from oneibl.one import ONE
+from ibllib.pipes.ephys_alignment import EphysAlignment
+import numpy as np
+import matplotlib.pyplot as plt
+import matplotlib
+import ibllib.atlas as atlas
+from pathlib import Path
+# Instantiate brain atlas and one
+brain_atlas = atlas.AllenAtlas(25)
+one = ONE()
+
+fig_path = Path('C:/Users/Mayo/Documents/PYTHON/alignment_figures/scale_factor')
+# Find eid of interest
+aligned_sess = one.alyx.rest('trajectories', 'list', provenance='Ephys aligned histology track',
+                             django='probe_insertion__session__project__name__icontains,ibl_neuropixel_brainwide_01,'
+                                    'probe_insertion__session__qc__lt,30')
+eids = np.array([s['session']['id'] for s in aligned_sess])
+probes = np.array([s['probe_name'] for s in aligned_sess])
+
+json = [s['json'] for s in aligned_sess]
+idx_none = [i for i, val in enumerate(json) if val is None]
+json_val = np.delete(json, idx_none)
+keys = [list(s.keys()) for s in json_val]
+
+eids = np.delete(eids, idx_none)
+probes = np.delete(probes, idx_none)
+
+# Find index of json fields with 2 or more keys
+len_key = [len(s) for s in keys]
+idx_several = [i for i, val in enumerate(keys) if len(val) >= 2]
+eid_several = eids[idx_several]
+probe_several = probes[idx_several]
+
+
+# subject = 'KS023'
+# date = '2019-12-10'
+# sess_no = 1
+# probe_label = 'probe00'
+# eid = one.search(subject=subject, date=date, number=sess_no)[0]
+# eid = 'e2448a52-2c22-4ecc-bd48-632789147d9c'
+
+small_scaling = [["CSHL045", "2020-02-25", "probe00", "2020-06-12T10:40:22_noam.roth"],
+                 ["CSHL045", "2020-02-25", "probe01", "2020-09-12T23:43:03_petrina.lau"],
+                 ["CSHL047", "2020-01-20", "probe00", "2020-09-28T08:18:19_noam.roth"],
+                 ["CSHL047", "2020-01-27", "probe00", "2020-09-13T15:51:21_petrina.lau"],
+                 ["CSHL049", "2020-01-08", "probe00", "2020-09-14T15:44:56_nate"],
+                 ["CSHL051", "2020-02-05", "probe00", "2020-06-12T14:05:49_guido"],
+                 ["CSHL055", "2020-02-18", "probe00", "2020-08-13T12:07:08_jeanpaul"],
+                 ["CSH_ZAD_001", "2020-01-13", "probe00", "2020-09-22T17:23:50_petrina.lau"],
+                 ["KS014", "2019-12-03", "probe01", "2020-06-17T19:42:02_Karolina_Socha"],
+                 ["KS016", "2019-12-05", "probe01", "2020-06-18T10:26:54_Karolina_Socha"],
+                 ["KS020", "2020-02-06", "probe00", "2020-09-13T15:08:15_petrina.lau"],
+                 ["NYU-11", "2020-02-21", "probe01", "2020-09-13T11:19:59_petrina.lau"],
+                 ["SWC_014", "2019-12-15", "probe01", "2020-07-26T22:24:39_noam.roth"],
+                 ["ZM_2240", "2020-01-23", "probe00", "2020-06-05T14:57:46_guido"]]
+
+big_scaling = [["CSHL045", "2020-02-25", "probe00", "2020-06-12T10:40:22_noam.roth"],
+               ["CSHL045", "2020-02-25", "probe01", "2020-09-12T23:43:03_petrina.lau"],
+               ["CSH_ZAD_001", "2020-01-13", "probe00", "2020-09-22T17:23:50_petrina.lau"],
+               ["KS014", "2019-12-03", "probe00", "2020-06-17T15:15:01_Karolina_Socha"],
+               ["KS014", "2019-12-03", "probe01", "2020-06-17T19:42:02_Karolina_Socha"],
+               ["KS014", "2019-12-04", "probe00", "2020-09-12T16:39:14_petrina.lau"],
+               ["KS014", "2019-12-06", "probe00", "2020-06-17T13:40:00_Karolina_Socha"],
+               ["KS014", "2019-12-07", "probe00", "2020-06-17T16:21:35_Karolina_Socha"],
+               ["KS016", "2019-12-04", "probe00", "2020-08-13T14:02:44_jeanpaul"],
+               ["KS016", "2019-12-05", "probe00", "2020-06-18T10:49:53_Karolina_Socha"],
+               ["KS023", "2019-12-07", "probe00", "2020-09-09T14:21:35_nate"],
+               ["KS023", "2019-12-07", "probe01", "2020-06-18T15:50:55_Karolina_Socha"],
+               ["KS023", "2019-12-10", "probe01", "2020-06-12T13:59:02_guido"],
+               ["KS023", "2019-12-11", "probe01", "2020-06-18T16:04:18_Karolina_Socha"],
+               ["NYU-11", "2020-02-21", "probe01", "2020-09-13T11:19:59_petrina.lau"],
+               ["NYU-12", "2020-01-22", "probe00", "2020-09-13T19:53:43_petrina.lau"],
+               ["SWC_014", "2019-12-12", "probe00", "2020-07-27T11:27:16_noam.roth"],
+               ["SWC_038", "2020-08-01", "probe01", "2020-08-31T12:32:05_nate"],
+               ["ibl_witten_14", "2019-12-11", "probe00", "2020-06-14T15:33:45_noam.roth"]]
+
+for sess in small_scaling:
+    eid = one.search(subject=sess[0], date=sess[1])[0]
+    probe_label = sess[2]
+# for eid, probe_label in zip(eid_several, probe_several):
+    trajectory = one.alyx.rest('trajectories', 'list', provenance='Ephys aligned histology track',
+                               session=eid, probe=probe_label)
+
+    subject = trajectory[0]['session']['subject']
+    date = trajectory[0]['session']['start_time'][0:10]
+    chn_coords = one.load(eid, dataset_types=['channels.localCoordinates'])[0]
+    depths = chn_coords[:, 1]
+
+    insertion = one.alyx.rest('insertions', 'list', session=eid, name=probe_label)
+    xyz_picks = np.array(insertion[0]['json']['xyz_picks']) / 1e6
+
+    alignments = trajectory[0]['json']
+
+
+    def plot_regions(region, label, colour, ax):
+        for reg, col in zip(region, colour):
+            height = np.abs(reg[1] - reg[0])
+            bottom = reg[0]
+            color = col / 255
+            ax.bar(x=0.5, height=height, width=1, color=color, bottom=reg[0], edgecolor='w')
+
+        ax.set_yticks(label[:, 0].astype(int))
+        ax.set_yticklabels(label[:, 1])
+        ax.yaxis.set_tick_params(labelsize=10)
+        ax.tick_params(axis="y", direction="in", pad=-50)
+        ax.set_ylim([20, 3840])
+        ax.get_xaxis().set_visible(False)
+
+
+    def plot_scaling(region, scale, mapper, ax):
+        for reg, col in zip(region_scaled, scale_factor):
+            height = np.abs(reg[1] - reg[0])
+            bottom = reg[0]
+            color = np.array(mapper.to_rgba(col, bytes=True)) / 255
+            ax.bar(x=1.1, height=height, width=0.2, color=color, bottom=reg[0], edgecolor='w')
+
+        sec_ax = ax.secondary_yaxis('right')
+        sec_ax.set_yticks(np.mean(region, axis=1))
+        sec_ax.set_yticklabels(np.around(scale, 2))
+        sec_ax.tick_params(axis="y", direction="in")
+        sec_ax.set_ylim([20, 3840])
+
+
+    fig, ax = plt.subplots(1, len(alignments)+1, figsize=(15, 15))
+    ephysalign = EphysAlignment(xyz_picks, depths, brain_atlas=brain_atlas)
+    feature, track, _ = ephysalign.get_track_and_feature()
+    channels_orig = ephysalign.get_channel_locations(feature, track)
+    region, region_label = ephysalign.scale_histology_regions(feature, track)
+    region_scaled, scale_factor = ephysalign.get_scale_factor(region)
+    region_colour = ephysalign.region_colour
+
+    norm = matplotlib.colors.Normalize(vmin=0.5, vmax=1.5, clip=True)
+    mapper = matplotlib.cm.ScalarMappable(norm=norm, cmap=matplotlib.cm.seismic)
+
+    ax_i = fig.axes[0]
+    plot_regions(region, region_label, region_colour, ax_i)
+    plot_scaling(region_scaled, scale_factor, mapper, ax_i)
+    ax_i.set_title('Original')
+
+
+    for iK, key in enumerate(alignments):
+        # Location of reference lines used for alignmnet
+        feature = np.array(alignments[key][0])
+        track = np.array(alignments[key][1])
+        user = key[20:]
+        # Instantiate EphysAlignment object
+        ephysalign = EphysAlignment(xyz_picks, depths, track_prev=track, feature_prev=feature,
+                                    brain_atlas=brain_atlas)
+
+        channels = ephysalign.get_channel_locations(feature, track)
+        avg_dist = np.mean(np.sqrt(np.sum((channels - channels_orig) ** 2, axis=1)), axis=0)
+        region, region_label = ephysalign.scale_histology_regions(feature, track)
+        region_scaled, scale_factor = ephysalign.get_scale_factor(region)
+
+        ax_i = fig.axes[iK+1]
+        plot_regions(region, region_label, region_colour, ax_i)
+        plot_scaling(region_scaled, scale_factor, mapper, ax_i)
+        ax_i.set_title(user + '\n Avg dist = ' + str(np.around(avg_dist * 1e6, 2)))
+
+    fig.suptitle(subject + '_' + str(date) + '_' + probe_label, fontsize=16)
+    plt.show()
+    fig.savefig(fig_path.joinpath(subject + '_' + str(date) + '_' + probe_label + '.png'), dpi=100)
+    plt.close(fig)