--- conflicted
+++ resolved
@@ -1,149 +1,142 @@
-from ibllib.io import spikeglx
-import numpy as np
-import ibllib.dsp as dsp
-from scipy import signal
-from ibllib.misc import print_progress
-from pathlib import Path
-import one.alf.io as alfio
-import logging
-import ibllib.ephys.ephysqc as ephysqc
-from phylib.io import alf
-
-_logger = logging.getLogger('ibllib')
-
-
-RMS_WIN_LENGTH_SECS = 3
-WELCH_WIN_LENGTH_SAMPLES = 1024
-
-
-def rmsmap(fbin, spectra=True):
-    """
-    Computes RMS map in time domain and spectra for each channel of Neuropixel probe
-
-    :param fbin: binary file in spike glx format (will look for attached metatdata)
-    :type fbin: str or pathlib.Path
-    :param spectra: whether to compute the power spectrum (only need for lfp data)
-    :type: bool
-    :return: a dictionary with amplitudes in channeltime space, channelfrequency space, time
-     and frequency scales
-    """
-<<<<<<< HEAD
-    sglx = spikeglx.Reader(fbin, open=True)
-=======
-    if not isinstance(fbin, spikeglx.Reader):
-        sglx = spikeglx.Reader(fbin)
-        sglx.open()
->>>>>>> 7d1149e7
-    rms_win_length_samples = 2 ** np.ceil(np.log2(sglx.fs * RMS_WIN_LENGTH_SECS))
-    # the window generator will generates window indices
-    wingen = dsp.WindowGenerator(ns=sglx.ns, nswin=rms_win_length_samples, overlap=0)
-    # pre-allocate output dictionary of numpy arrays
-    win = {'TRMS': np.zeros((wingen.nwin, sglx.nc)),
-           'nsamples': np.zeros((wingen.nwin,)),
-           'fscale': dsp.fscale(WELCH_WIN_LENGTH_SAMPLES, 1 / sglx.fs, one_sided=True),
-           'tscale': wingen.tscale(fs=sglx.fs)}
-    win['spectral_density'] = np.zeros((len(win['fscale']), sglx.nc))
-    # loop through the whole session
-    for first, last in wingen.firstlast:
-        D = sglx.read_samples(first_sample=first, last_sample=last)[0].transpose()
-        # remove low frequency noise below 1 Hz
-        D = dsp.hp(D, 1 / sglx.fs, [0, 1])
-        iw = wingen.iw
-        win['TRMS'][iw, :] = dsp.rms(D)
-        win['nsamples'][iw] = D.shape[1]
-        if spectra:
-            # the last window may be smaller than what is needed for welch
-            if last - first < WELCH_WIN_LENGTH_SAMPLES:
-                continue
-            # compute a smoothed spectrum using welch method
-            _, w = signal.welch(D, fs=sglx.fs, window='hanning', nperseg=WELCH_WIN_LENGTH_SAMPLES,
-                                detrend='constant', return_onesided=True, scaling='density',
-                                axis=-1)
-            win['spectral_density'] += w.T
-        # print at least every 20 windows
-        if (iw % min(20, max(int(np.floor(wingen.nwin / 75)), 1))) == 0:
-            print_progress(iw, wingen.nwin)
-<<<<<<< HEAD
-=======
-
->>>>>>> 7d1149e7
-    sglx.close()
-    return win
-
-
-def extract_rmsmap(fbin, out_folder=None, spectra=True):
-    """
-    Wrapper for rmsmap that outputs _ibl_ephysRmsMap and _ibl_ephysSpectra ALF files
-
-    :param fbin: binary file in spike glx format (will look for attached metatdata)
-    :param out_folder: folder in which to store output ALF files. Default uses the folder in which
-     the `fbin` file lives.
-    :param spectra: whether to compute the power spectrum (only need for lfp data)
-    :type: bool
-    :return: None
-    """
-    _logger.info(f"Computing QC for {fbin}")
-    sglx = spikeglx.Reader(fbin)
-    # check if output ALF files exist already:
-    if out_folder is None:
-        out_folder = Path(fbin).parent
-    else:
-        out_folder = Path(out_folder)
-    alf_object_time = f'_iblqc_ephysTimeRms{sglx.type.upper()}'
-    alf_object_freq = f'_iblqc_ephysSpectralDensity{sglx.type.upper()}'
-
-    # crunch numbers
-    rms = rmsmap(fbin, spectra=spectra)
-    # output ALF files, single precision with the optional label as suffix before extension
-    if not out_folder.exists():
-        out_folder.mkdir()
-    tdict = {'rms': rms['TRMS'].astype(np.single), 'timestamps': rms['tscale'].astype(np.single)}
-    alfio.save_object_npy(out_folder, object=alf_object_time, dico=tdict)
-    if spectra:
-        fdict = {'power': rms['spectral_density'].astype(np.single),
-                 'freqs': rms['fscale'].astype(np.single)}
-        alfio.save_object_npy(out_folder, object=alf_object_freq, dico=fdict)
-
-
-def _sample2v(ap_file):
-    """
-    Convert raw ephys data to Volts
-    """
-    md = spikeglx.read_meta_data(ap_file.with_suffix('.meta'))
-    s2v = spikeglx._conversion_sample2v_from_meta(md)
-    return s2v['ap'][0]
-
-
-def ks2_to_alf(ks_path, bin_path, out_path, bin_file=None, ampfactor=1, label=None, force=True):
-    """
-    Convert Kilosort 2 output to ALF dataset for single probe data
-    :param ks_path:
-    :param bin_path: path of raw data
-    :param out_path:
-    :return:
-    """
-    m = ephysqc.phy_model_from_ks2_path(ks2_path=ks_path, bin_path=bin_path, bin_file=bin_file)
-    ephysqc.spike_sorting_metrics_ks2(ks_path, m, save=True, save_path=out_path)
-    ac = alf.EphysAlfCreator(m)
-    ac.convert(out_path, label=label, force=force, ampfactor=ampfactor)
-
-
-def extract_data(ks_path, ephys_path, out_path):
-    efiles = spikeglx.glob_ephys_files(ephys_path)
-
-    for efile in efiles:
-        if efile.get('ap') and efile.ap.exists():
-            ks2_to_alf(ks_path, ephys_path, out_path, bin_file=efile.ap,
-                       ampfactor=_sample2v(efile.ap), label=None, force=True)
-
-            extract_rmsmap(efile.ap, out_folder=out_path, spectra=False)
-        if efile.get('lf') and efile.lf.exists():
-            extract_rmsmap(efile.lf, out_folder=out_path)
-
-
-# if __name__ == '__main__':
-#
-#    ephys_path = Path('C:/Users/Mayo/Downloads/raw_ephys_data')
-#    ks_path = Path('C:/Users/Mayo/Downloads/KS2')
-#    out_path = Path('C:/Users/Mayo/Downloads/alf')
-#    extract_data(ks_path, ephys_path, out_path)
+from ibllib.io import spikeglx
+import numpy as np
+import ibllib.dsp as dsp
+from scipy import signal
+from ibllib.misc import print_progress
+from pathlib import Path
+import one.alf.io as alfio
+import logging
+import ibllib.ephys.ephysqc as ephysqc
+from phylib.io import alf
+
+_logger = logging.getLogger('ibllib')
+
+
+RMS_WIN_LENGTH_SECS = 3
+WELCH_WIN_LENGTH_SAMPLES = 1024
+
+
+def rmsmap(fbin, spectra=True):
+    """
+    Computes RMS map in time domain and spectra for each channel of Neuropixel probe
+
+    :param fbin: binary file in spike glx format (will look for attached metatdata)
+    :type fbin: str or pathlib.Path
+    :param spectra: whether to compute the power spectrum (only need for lfp data)
+    :type: bool
+    :return: a dictionary with amplitudes in channeltime space, channelfrequency space, time
+     and frequency scales
+    """
+    if not isinstance(fbin, spikeglx.Reader):
+        sglx = spikeglx.Reader(fbin)
+        sglx.open()
+    rms_win_length_samples = 2 ** np.ceil(np.log2(sglx.fs * RMS_WIN_LENGTH_SECS))
+    # the window generator will generates window indices
+    wingen = dsp.WindowGenerator(ns=sglx.ns, nswin=rms_win_length_samples, overlap=0)
+    # pre-allocate output dictionary of numpy arrays
+    win = {'TRMS': np.zeros((wingen.nwin, sglx.nc)),
+           'nsamples': np.zeros((wingen.nwin,)),
+           'fscale': dsp.fscale(WELCH_WIN_LENGTH_SAMPLES, 1 / sglx.fs, one_sided=True),
+           'tscale': wingen.tscale(fs=sglx.fs)}
+    win['spectral_density'] = np.zeros((len(win['fscale']), sglx.nc))
+    # loop through the whole session
+    for first, last in wingen.firstlast:
+        D = sglx.read_samples(first_sample=first, last_sample=last)[0].transpose()
+        # remove low frequency noise below 1 Hz
+        D = dsp.hp(D, 1 / sglx.fs, [0, 1])
+        iw = wingen.iw
+        win['TRMS'][iw, :] = dsp.rms(D)
+        win['nsamples'][iw] = D.shape[1]
+        if spectra:
+            # the last window may be smaller than what is needed for welch
+            if last - first < WELCH_WIN_LENGTH_SAMPLES:
+                continue
+            # compute a smoothed spectrum using welch method
+            _, w = signal.welch(D, fs=sglx.fs, window='hanning', nperseg=WELCH_WIN_LENGTH_SAMPLES,
+                                detrend='constant', return_onesided=True, scaling='density',
+                                axis=-1)
+            win['spectral_density'] += w.T
+        # print at least every 20 windows
+        if (iw % min(20, max(int(np.floor(wingen.nwin / 75)), 1))) == 0:
+            print_progress(iw, wingen.nwin)
+
+    sglx.close()
+    return win
+
+
+def extract_rmsmap(fbin, out_folder=None, spectra=True):
+    """
+    Wrapper for rmsmap that outputs _ibl_ephysRmsMap and _ibl_ephysSpectra ALF files
+
+    :param fbin: binary file in spike glx format (will look for attached metatdata)
+    :param out_folder: folder in which to store output ALF files. Default uses the folder in which
+     the `fbin` file lives.
+    :param spectra: whether to compute the power spectrum (only need for lfp data)
+    :type: bool
+    :return: None
+    """
+    _logger.info(f"Computing QC for {fbin}")
+    sglx = spikeglx.Reader(fbin)
+    # check if output ALF files exist already:
+    if out_folder is None:
+        out_folder = Path(fbin).parent
+    else:
+        out_folder = Path(out_folder)
+    alf_object_time = f'_iblqc_ephysTimeRms{sglx.type.upper()}'
+    alf_object_freq = f'_iblqc_ephysSpectralDensity{sglx.type.upper()}'
+
+    # crunch numbers
+    rms = rmsmap(fbin, spectra=spectra)
+    # output ALF files, single precision with the optional label as suffix before extension
+    if not out_folder.exists():
+        out_folder.mkdir()
+    tdict = {'rms': rms['TRMS'].astype(np.single), 'timestamps': rms['tscale'].astype(np.single)}
+    alfio.save_object_npy(out_folder, object=alf_object_time, dico=tdict)
+    if spectra:
+        fdict = {'power': rms['spectral_density'].astype(np.single),
+                 'freqs': rms['fscale'].astype(np.single)}
+        alfio.save_object_npy(out_folder, object=alf_object_freq, dico=fdict)
+
+
+def _sample2v(ap_file):
+    """
+    Convert raw ephys data to Volts
+    """
+    md = spikeglx.read_meta_data(ap_file.with_suffix('.meta'))
+    s2v = spikeglx._conversion_sample2v_from_meta(md)
+    return s2v['ap'][0]
+
+
+def ks2_to_alf(ks_path, bin_path, out_path, bin_file=None, ampfactor=1, label=None, force=True):
+    """
+    Convert Kilosort 2 output to ALF dataset for single probe data
+    :param ks_path:
+    :param bin_path: path of raw data
+    :param out_path:
+    :return:
+    """
+    m = ephysqc.phy_model_from_ks2_path(ks2_path=ks_path, bin_path=bin_path, bin_file=bin_file)
+    ephysqc.spike_sorting_metrics_ks2(ks_path, m, save=True, save_path=out_path)
+    ac = alf.EphysAlfCreator(m)
+    ac.convert(out_path, label=label, force=force, ampfactor=ampfactor)
+
+
+def extract_data(ks_path, ephys_path, out_path):
+    efiles = spikeglx.glob_ephys_files(ephys_path)
+
+    for efile in efiles:
+        if efile.get('ap') and efile.ap.exists():
+            ks2_to_alf(ks_path, ephys_path, out_path, bin_file=efile.ap,
+                       ampfactor=_sample2v(efile.ap), label=None, force=True)
+
+            extract_rmsmap(efile.ap, out_folder=out_path, spectra=False)
+        if efile.get('lf') and efile.lf.exists():
+            extract_rmsmap(efile.lf, out_folder=out_path)
+
+
+# if __name__ == '__main__':
+#
+#    ephys_path = Path('C:/Users/Mayo/Downloads/raw_ephys_data')
+#    ks_path = Path('C:/Users/Mayo/Downloads/KS2')
+#    out_path = Path('C:/Users/Mayo/Downloads/alf')
+#    extract_data(ks_path, ephys_path, out_path)