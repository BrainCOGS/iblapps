--- conflicted
+++ resolved
@@ -1,1900 +1,1883 @@
-from PyQt5 import QtWidgets, QtCore, QtGui
-import pyqtgraph as pg
-import pyqtgraph.exporters
-import numpy as np
-from random import randrange
-from atlaselectrophysiology.load_data import LoadData
-from atlaselectrophysiology.load_data_local import LoadDataLocal
-from ibllib.pipes.ephys_alignment import EphysAlignment
-import atlaselectrophysiology.plot_data as pd
-import atlaselectrophysiology.ColorBar as cb
-import atlaselectrophysiology.ephys_gui_setup as ephys_gui
-from atlaselectrophysiology.create_overview_plots import make_overview_plot
-from pathlib import Path
-import os
-
-
-class MainWindow(QtWidgets.QMainWindow, ephys_gui.Setup):
-    def __init__(self, offline=False):
-        super(MainWindow, self).__init__()
-
-        self.init_variables()
-        self.init_layout(self, offline=offline)
-        if not offline:
-            self.loaddata = LoadData()
-            self.populate_lists(self.loaddata.get_subjects(), self.subj_list, self.subj_combobox)
-        else:
-            self.loaddata = LoadDataLocal()
-        self.allen = self.loaddata.get_allen_csv()
-        self.init_region_lookup(self.allen)
-        self.configure = True
-
-    def init_variables(self):
-        """
-        Initialise variables
-        """
-        # Line styles and fonts
-        self.kpen_dot = pg.mkPen(color='k', style=QtCore.Qt.DotLine, width=2)
-        self.rpen_dot = pg.mkPen(color='r', style=QtCore.Qt.DotLine, width=2)
-        self.kpen_solid = pg.mkPen(color='k', style=QtCore.Qt.SolidLine, width=2)
-        self.bpen_solid = pg.mkPen(color='b', style=QtCore.Qt.SolidLine, width=3)
-        self.bar_colour = QtGui.QColor(160, 160, 160)
-
-        # Padding to add to figures to make sure always same size viewbox
-        self.pad = 0.05
-
-        # Variables to do with probe dimension
-        self.probe_tip = 0
-        self.probe_top = 3840
-        self.probe_extra = 100
-        self.view_total = [-2000, 6000]
-        self.depth = np.arange(self.view_total[0], self.view_total[1], 20)
-        self.extend_feature = 1
-
-        # Initialise with linear fit scaling as default
-        self.lin_fit = True
-
-        # Variables to keep track of number of fits (max 10)
-        self.max_idx = 10
-        self.idx = 0
-        self.current_idx = 0
-        self.total_idx = 0
-        self.last_idx = 0
-        self.diff_idx = 0
-
-        # Variables to keep track of reference lines and points added
-        self.line_status = True
-        self.label_status = True
-        self.channel_status = True
-        self.hist_bound_status = True
-        self.lines_features = np.empty((0, 3))
-        self.lines_tracks = np.empty((0, 1))
-        self.points = np.empty((0, 1))
-        self.scale = 1
-
-        # Variables to keep track of plots and colorbars
-        self.img_plots = []
-        self.line_plots = []
-        self.probe_plots = []
-        self.img_cbars = []
-        self.probe_cbars = []
-        self.scale_regions = np.empty((0, 1))
-        self.slice_lines = []
-        self.slice_items = []
-        self.probe_bounds = []
-
-        # Variables to keep track of popup plots
-        self.cluster_popups = []
-        self.label_popup = []
-        self.popup_status = True
-
-        self.hist_data = {
-            'region': [0] * (self.max_idx + 1),
-            'axis_label': [0] * (self.max_idx + 1),
-            'colour': []
-        }
-
-        self.hist_data_ref = {
-            'region': [],
-            'axis_label': [],
-            'colour': []
-        }
-
-        self.scale_data = {
-            'region': [0] * (self.max_idx + 1),
-            'scale': [0] * (self.max_idx + 1)
-        }
-
-        self.hist_nearby_x = None
-        self.hist_nearby_y = None
-        self.hist_nearby_col = None
-        self.hist_nearby_parent_x = None
-        self.hist_nearby_parent_y = None
-        self.hist_nearby_parent_col = None
-
-        self.track = [0] * (self.max_idx + 1)
-        self.features = [0] * (self.max_idx + 1)
-
-    def set_axis(self, fig, ax, show=True, label=None, pen='k', ticks=True):
-        """
-        Show/hide and configure axis of figure
-        :param fig: figure associated with axis
-        :type fig: pyqtgraph PlotWidget
-        :param ax: orientation of axis, must be one of 'left', 'right', 'top' or 'bottom'
-        :type ax: string
-        :param show: 'True' to show axis, 'False' to hide axis
-        :type show: bool
-        :param label: axis label
-        :type label: string
-        :parm pen: colour on axis
-        :type pen: string
-        :param ticks: 'True' to show axis ticks, 'False' to hide axis ticks
-        :param ticks: bool
-        :return axis: axis object
-        :type axis: pyqtgraph AxisItem
-        """
-        if not label:
-            label = ''
-        if type(fig) == pg.PlotItem:
-            axis = fig.getAxis(ax)
-        else:
-            axis = fig.plotItem.getAxis(ax)
-        if show:
-            axis.show()
-            axis.setPen(pen)
-            axis.setTextPen(pen)
-            axis.setLabel(label)
-            if not ticks:
-                axis.setTicks([[(0, ''), (0.5, ''), (1, '')]])
-        else:
-            axis.hide()
-
-        return axis
-
-    def set_font(self, fig, ax, ptsize=8, width=None, height=None):
-
-        if type(fig) == pg.PlotItem:
-            axis = fig.getAxis(ax)
-        else:
-            axis = fig.plotItem.getAxis(ax)
-
-        font = QtGui.QFont()
-        font.setPointSize(ptsize)
-        axis.setStyle(tickFont=font)
-        labelStyle = {'font-size': f'{ptsize}pt'}
-        axis.setLabel(**labelStyle)
-
-        if width:
-            axis.setWidth(width)
-        if height:
-            axis.setHeight(height)
-
-    def populate_lists(self, data, list_name, combobox):
-        """
-        Populate drop down lists with subject/session/alignment options
-        :param data: list of options to add to widget
-        :type data: 1D array of strings
-        :param list_name: widget object to which to add data to
-        :type list_name: QtGui.QStandardItemModel
-        :param combobox: combobox object to which to add data to
-        :type combobox: QtWidgets.QComboBox
-        """
-        list_name.clear()
-        for dat in data:
-            item = QtGui.QStandardItem(dat)
-            item.setEditable(False)
-            list_name.appendRow(item)
-
-        # This makes sure the drop down menu is wide enough to showw full length of string
-        min_width = combobox.fontMetrics().width(max(data, key=len))
-        min_width += combobox.view().autoScrollMargin()
-        min_width += combobox.style().pixelMetric(QtGui.QStyle.PM_ScrollBarExtent)
-        combobox.view().setMinimumWidth(min_width)
-
-        # Set the default to be the first option
-        combobox.setCurrentIndex(0)
-
-    def set_view(self, view=1, configure=False):
-        """
-        Layout of ephys data figures, can be changed using Shift+1, Shift+2, Shift+3
-        :param view: from left to right
-            1: img plot, line plot, probe plot
-            2: img plot, probe plot, line plot
-            3: probe plot, line plot, img_plot
-        :type view: int
-        :param configure: Returns the width of each image, set to 'True' once during the setup to
-                          ensure figures are always the same width
-        :type configure: bool
-        """
-        if configure:
-            self.fig_ax_width = self.fig_data_ax.width()
-            self.fig_img_width = self.fig_img.width() - self.fig_ax_width
-            self.fig_line_width = self.fig_line.width()
-            self.fig_probe_width = self.fig_probe.width()
-            self.slice_width = self.fig_slice.width()
-            self.slice_height = self.fig_slice.height()
-            self.slice_rect = self.fig_slice.viewRect()
-
-        if view == 1:
-            self.fig_data_layout.removeItem(self.fig_img_cb)
-            self.fig_data_layout.removeItem(self.fig_probe_cb)
-            self.fig_data_layout.removeItem(self.fig_img)
-            self.fig_data_layout.removeItem(self.fig_line)
-            self.fig_data_layout.removeItem(self.fig_probe)
-            self.fig_data_layout.addItem(self.fig_img_cb, 0, 0)
-            self.fig_data_layout.addItem(self.fig_probe_cb, 0, 1, 1, 2)
-            self.fig_data_layout.addItem(self.fig_img, 1, 0)
-            self.fig_data_layout.addItem(self.fig_line, 1, 1)
-            self.fig_data_layout.addItem(self.fig_probe, 1, 2)
-
-            self.set_axis(self.fig_img_cb, 'left', pen='w')
-            self.set_axis(self.fig_probe_cb, 'left', show=False)
-            self.set_axis(self.fig_img, 'left', label='Distance from probe tip (um)')
-            self.set_axis(self.fig_probe, 'left', show=False)
-            self.set_axis(self.fig_line, 'left', show=False)
-
-            self.fig_img.setPreferredWidth(self.fig_img_width + self.fig_ax_width)
-            self.fig_line.setPreferredWidth(self.fig_line_width)
-            self.fig_probe.setFixedWidth(self.fig_probe_width)
-
-            self.fig_data_layout.layout.setColumnStretchFactor(0, 6)
-            self.fig_data_layout.layout.setColumnStretchFactor(1, 2)
-            self.fig_data_layout.layout.setColumnStretchFactor(2, 1)
-            self.fig_data_layout.layout.setRowStretchFactor(0, 1)
-            self.fig_data_layout.layout.setRowStretchFactor(1, 10)
-
-            self.fig_img.update()
-            # Manually force the axis to shift and then reset axis as axis not always correct
-            # TO DO: find a better way!
-            self.fig_img.setXRange(min=self.xrange[0] - 10, max=self.xrange[1] + 10, padding=0)
-            self.reset_axis_button_pressed()
-            self.fig_line.update()
-            self.fig_probe.update()
-
-        if view == 2:
-            self.fig_data_layout.removeItem(self.fig_img_cb)
-            self.fig_data_layout.removeItem(self.fig_probe_cb)
-            self.fig_data_layout.removeItem(self.fig_img)
-            self.fig_data_layout.removeItem(self.fig_line)
-            self.fig_data_layout.removeItem(self.fig_probe)
-            self.fig_data_layout.addItem(self.fig_img_cb, 0, 0)
-
-            self.fig_data_layout.addItem(self.fig_probe_cb, 0, 1, 1, 2)
-            self.fig_data_layout.addItem(self.fig_img, 1, 0)
-            self.fig_data_layout.addItem(self.fig_probe, 1, 1)
-            self.fig_data_layout.addItem(self.fig_line, 1, 2)
-
-            self.set_axis(self.fig_img_cb, 'left', pen='w')
-            self.set_axis(self.fig_probe_cb, 'left', show=False)
-            self.set_axis(self.fig_img, 'left', label='Distance from probe tip (um)')
-            self.set_axis(self.fig_probe, 'left', show=False)
-            self.set_axis(self.fig_line, 'left', show=False)
-
-            self.fig_img.setPreferredWidth(self.fig_img_width + self.fig_ax_width)
-            self.fig_line.setPreferredWidth(self.fig_line_width)
-            self.fig_probe.setFixedWidth(self.fig_probe_width)
-
-            self.fig_data_layout.layout.setColumnStretchFactor(0, 6)
-            self.fig_data_layout.layout.setColumnStretchFactor(1, 1)
-            self.fig_data_layout.layout.setColumnStretchFactor(2, 2)
-            self.fig_data_layout.layout.setRowStretchFactor(0, 1)
-            self.fig_data_layout.layout.setRowStretchFactor(1, 10)
-
-            self.fig_img.update()
-            self.fig_img.setXRange(min=self.xrange[0] - 10, max=self.xrange[1] + 10, padding=0)
-            self.reset_axis_button_pressed()
-            self.fig_line.update()
-            self.fig_probe.update()
-
-        if view == 3:
-            self.fig_data_layout.removeItem(self.fig_img_cb)
-            self.fig_data_layout.removeItem(self.fig_probe_cb)
-            self.fig_data_layout.removeItem(self.fig_img)
-            self.fig_data_layout.removeItem(self.fig_line)
-            self.fig_data_layout.removeItem(self.fig_probe)
-            self.fig_data_layout.addItem(self.fig_probe_cb, 0, 0, 1, 2)
-            self.fig_data_layout.addItem(self.fig_img_cb, 0, 2)
-            self.fig_data_layout.addItem(self.fig_probe, 1, 0)
-            self.fig_data_layout.addItem(self.fig_line, 1, 1)
-            self.fig_data_layout.addItem(self.fig_img, 1, 2)
-
-            self.set_axis(self.fig_probe_cb, 'left', pen='w')
-            self.set_axis(self.fig_img_cb, 'left', show=False)
-            self.set_axis(self.fig_line, 'left', show=False)
-            self.set_axis(self.fig_img, 'left', pen='w')
-            self.set_axis(self.fig_img, 'left', show=False)
-            self.set_axis(self.fig_probe, 'left', label='Distance from probe tip (um)')
-
-            self.fig_data_layout.layout.setColumnStretchFactor(0, 1)
-            self.fig_data_layout.layout.setColumnStretchFactor(1, 2)
-            self.fig_data_layout.layout.setColumnStretchFactor(2, 6)
-            self.fig_data_layout.layout.setRowStretchFactor(0, 1)
-            self.fig_data_layout.layout.setRowStretchFactor(1, 10)
-
-            self.fig_probe.setFixedWidth(self.fig_probe_width + self.fig_ax_width)
-            self.fig_img.setPreferredWidth(self.fig_img_width)
-            self.fig_line.setPreferredWidth(self.fig_line_width)
-
-            self.fig_img.update()
-            self.fig_img.setXRange(min=self.xrange[0] - 10, max=self.xrange[1] + 10, padding=0)
-            self.reset_axis_button_pressed()
-            self.fig_line.update()
-            self.fig_probe.update()
-
-    def save_plots(self):
-        """
-        Saves all plots from the GUI into folder
-        """
-        # make folder to save plots to
-        try:
-            sess_info = (self.loaddata.subj + '_' + str(self.loaddata.date) + '_' +
-                         self.loaddata.probe_label + '_')
-            image_path_overview = self.alf_path.joinpath('GUI_plots')
-            image_path = image_path_overview.joinpath(sess_info[:-1])
-        except Exception:
-            sess_info = ''
-            image_path_overview = self.alf_path.joinpath('GUI_plots')
-            image_path = image_path_overview
-
-        os.makedirs(image_path_overview, exist_ok=True)
-        os.makedirs(image_path, exist_ok=True)
-        # Reset all axis, put view back to 1 and remove any reference lines
-        self.reset_axis_button_pressed()
-        self.set_view(view=1, configure=False)
-        self.remove_lines_points()
-
-        # First go through all the image plots
-        self.fig_data_layout.removeItem(self.fig_probe)
-        self.fig_data_layout.removeItem(self.fig_probe_cb)
-        self.fig_data_layout.removeItem(self.fig_line)
-
-        width1 = self.fig_data_area.width()
-        height1 = self.fig_data_area.height()
-        ax_width = self.fig_img.getAxis('left').width()
-        ax_height = self.fig_img_cb.getAxis('top').height()
-
-        self.set_font(self.fig_img, 'left', ptsize=15, width=ax_width + 20)
-        self.set_font(self.fig_img, 'bottom', ptsize=15)
-        self.set_font(self.fig_img_cb, 'top', ptsize=15, height=ax_height + 15)
-
-        self.fig_data_area.resize(700, height1)
-
-        plot = None
-        start_plot = self.img_options_group.checkedAction()
-
-        while plot != start_plot:
-            self.set_font(self.fig_img_cb, 'top', ptsize=15, height=ax_height + 15)
-<<<<<<< HEAD
-            exporter = pg.exporters.ImageExporter(self.fig_data_layout)
-=======
-            exporter = pg.exporters.ImageExporter(self.fig_data_layout.scene())
->>>>>>> 5c3d3498
-            exporter.export(str(image_path.joinpath(sess_info + 'img_' +
-                                                    self.img_options_group.checkedAction()
-                                                    .text() + '.png')))
-            self.toggle_plots(self.img_options_group)
-            plot = self.img_options_group.checkedAction()
-
-        self.set_font(self.fig_img, 'left', ptsize=8, width=ax_width)
-        self.set_font(self.fig_img, 'bottom', ptsize=8)
-        self.set_font(self.fig_img_cb, 'top', ptsize=8, height=ax_height)
-        self.fig_data_layout.removeItem(self.fig_img)
-        self.fig_data_layout.removeItem(self.fig_img_cb)
-
-        # Next go over probe plots
-        self.fig_data_layout.addItem(self.fig_probe_cb, 0, 0, 1, 2)
-        self.fig_data_layout.addItem(self.fig_probe, 1, 0)
-        self.set_axis(self.fig_probe, 'left', label='Distance from probe tip (uV)')
-        self.fig_probe.setFixedWidth(self.fig_probe_width + self.fig_ax_width + 20)
-        self.set_font(self.fig_probe, 'left', ptsize=15, width=ax_width + 20)
-        self.set_font(self.fig_probe_cb, 'top', ptsize=15, height=ax_height + 15)
-        self.fig_data_area.resize(250, height1)
-
-        plot = None
-        start_plot = self.probe_options_group.checkedAction()
-
-        while plot != start_plot:
-            self.set_font(self.fig_probe_cb, 'top', ptsize=15, height=ax_height + 15)
-<<<<<<< HEAD
-            exporter = pg.exporters.ImageExporter(self.fig_data_layout)
-=======
-            exporter = pg.exporters.ImageExporter(self.fig_data_layout.scene())
->>>>>>> 5c3d3498
-            exporter.export(str(image_path.joinpath(sess_info + 'probe_' +
-                                                    self.probe_options_group.checkedAction().
-                                                    text() + '.png')))
-            self.toggle_plots(self.probe_options_group)
-            plot = self.probe_options_group.checkedAction()
-
-        self.fig_probe.setFixedWidth(self.fig_probe_width + self.fig_ax_width)
-        self.set_font(self.fig_probe, 'left', ptsize=8, width=ax_width)
-        self.set_font(self.fig_probe_cb, 'top', ptsize=8, height=ax_height)
-        self.fig_data_layout.removeItem(self.fig_probe)
-        self.fig_data_layout.removeItem(self.fig_probe_cb)
-
-        # Next go through the line plots
-        self.fig_data_layout.addItem(self.fig_probe_cb, 0, 0, 1, 2)
-        self.fig_probe_cb.clear()
-        text = self.fig_probe_cb.getAxis('top').label.toPlainText()
-        self.set_axis(self.fig_probe_cb, 'top', pen='w')
-        self.fig_data_layout.addItem(self.fig_line, 1, 0)
-
-        self.set_axis(self.fig_line, 'left', label='Distance from probe tip (um)')
-        self.set_font(self.fig_line, 'left', ptsize=15, width=ax_width + 20)
-        self.set_font(self.fig_line, 'bottom', ptsize=15)
-        self.fig_data_area.resize(200, height1)
-
-        plot = None
-        start_plot = self.line_options_group.checkedAction()
-        while plot != start_plot:
-<<<<<<< HEAD
-            exporter = pg.exporters.ImageExporter(self.fig_data_layout)
-=======
-            exporter = pg.exporters.ImageExporter(self.fig_data_layout.scene())
->>>>>>> 5c3d3498
-            exporter.export(str(image_path.joinpath(sess_info + 'line_' +
-                                                    self.line_options_group.checkedAction().
-                                                    text() + '.png')))
-            self.toggle_plots(self.line_options_group)
-            plot = self.line_options_group.checkedAction()
-
-        [self.fig_probe_cb.addItem(cbar) for cbar in self.probe_cbars]
-        self.set_axis(self.fig_probe_cb, 'top', pen='k', label=text)
-        self.set_font(self.fig_line, 'left', ptsize=8, width=ax_width)
-        self.set_font(self.fig_line, 'bottom', ptsize=8)
-        self.fig_data_layout.removeItem(self.fig_line)
-        self.fig_data_layout.removeItem(self.fig_probe_cb)
-        self.fig_data_area.resize(width1, height1)
-        self.fig_data_layout.addItem(self.fig_probe_cb, 0, 0, 1, 2)
-        self.fig_data_layout.addItem(self.fig_img_cb, 0, 2)
-        self.fig_data_layout.addItem(self.fig_probe, 1, 0)
-        self.fig_data_layout.addItem(self.fig_line, 1, 1)
-        self.fig_data_layout.addItem(self.fig_img, 1, 2)
-        self.set_view(view=1, configure=False)
-
-        # Save slice images
-        plot = None
-        start_plot = self.slice_options_group.checkedAction()
-        while plot != start_plot:
-            self.toggle_channel_button_pressed()
-            self.traj_line.setData(x=self.xyz_channels[:, 0], y=self.xyz_channels[:, 2],
-                                   pen=self.rpen_dot)
-            self.fig_slice.addItem(self.traj_line)
-            slice_name = self.slice_options_group.checkedAction().text()
-            exporter = pg.exporters.ImageExporter(self.fig_slice)
-            exporter.export(str(image_path.joinpath(sess_info + 'slice_' + slice_name + '.png')))
-            self.toggle_plots(self.slice_options_group)
-            plot = self.slice_options_group.checkedAction()
-
-        plot = None
-        start_plot = self.slice_options_group.checkedAction()
-        while plot != start_plot:
-            self.toggle_channel_button_pressed()
-            self.traj_line.setData(x=self.xyz_channels[:, 0], y=self.xyz_channels[:, 2],
-                                   pen=self.rpen_dot)
-            self.fig_slice.addItem(self.traj_line)
-            slice_name = self.slice_options_group.checkedAction().text()
-            self.fig_slice.setXRange(min=np.min(self.xyz_channels[:, 0]) - 200 / 1e6,
-                                     max=np.max(self.xyz_channels[:, 0]) + 200 / 1e6)
-            self.fig_slice.setYRange(min=np.min(self.xyz_channels[:, 2]) - 500 / 1e6,
-                                     max=np.max(self.xyz_channels[:, 2]) + 500 / 1e6)
-            self.fig_slice.resize(50, self.slice_height)
-            exporter = pg.exporters.ImageExporter(self.fig_slice)
-            exporter.export(
-                str(image_path.joinpath(sess_info + 'slice_zoom_' + slice_name + '.png')))
-            self.fig_slice.resize(self.slice_width, self.slice_height)
-            self.fig_slice.setRange(rect=self.slice_rect)
-            self.toggle_plots(self.slice_options_group)
-            plot = self.slice_options_group.checkedAction()
-
-        # Save the brain regions image
-<<<<<<< HEAD
-        exporter = pg.exporters.ImageExporter(self.fig_hist_layout)
-        exporter.export(str(image_path.joinpath(sess_info + 'hist.png')))
-=======
-        self.set_axis(self.fig_hist_extra_yaxis, 'left')
-        # Add labels to show which ones are aligned
-        self.set_axis(self.fig_hist, 'bottom', label='aligned', ticks=False)
-        self.set_font(self.fig_hist, 'bottom', ptsize=12)
-        self.set_axis(self.fig_hist_ref, 'bottom', label='original', ticks=False)
-        self.set_font(self.fig_hist_ref, 'bottom', ptsize=12)
-        exporter = pg.exporters.ImageExporter(self.fig_hist_layout.scene())
-        exporter.export(str(image_path.joinpath(sess_info + 'hist.png')))
-        self.set_axis(self.fig_hist_extra_yaxis, 'left', pen=None)
-        self.set_font(self.fig_hist, 'bottom', ptsize=8)
-        self.set_axis(self.fig_hist, 'bottom', pen='w')
-        self.set_font(self.fig_hist_ref, 'bottom', ptsize=8)
-        self.set_axis(self.fig_hist_ref, 'bottom', pen='w')
->>>>>>> 5c3d3498
-
-        make_overview_plot(image_path, sess_info)
-
-    def toggle_plots(self, options_group):
-        """
-        Allows user to toggle through image, line, probe and slice plots using keyboard shortcuts
-        Alt+1, Alt+2, Alt+3 and Alt+4 respectively
-        :param options_group: Set of plots to toggle through
-        :type options_group: QtGui.QActionGroup
-        """
-
-        current_act = options_group.checkedAction()
-        actions = options_group.actions()
-        current_idx = [iA for iA, act in enumerate(actions) if act == current_act][0]
-        next_idx = np.mod(current_idx + 1, len(actions))
-        actions[next_idx].setChecked(True)
-        actions[next_idx].trigger()
-
-    """
-    Plot functions
-    """
-
-    def plot_histology(self, fig, ax='left', movable=True):
-        """
-        Plots histology figure - brain regions that intersect with probe track
-        :param fig: figure on which to plot
-        :type fig: pyqtgraph PlotWidget
-        :param ax: orientation of axis, must be one of 'left' (fig_hist) or 'right' (fig_hist_ref)
-        :type ax: string
-        :param movable: whether probe reference lines can be moved, True for fig_hist, False for
-                        fig_hist_ref
-        :type movable: Bool
-        """
-        fig.clear()
-        self.hist_regions = np.empty((0, 1))
-        axis = fig.getAxis(ax)
-        axis.setTicks([self.hist_data['axis_label'][self.idx]])
-        axis.setZValue(10)
-
-        # Plot each histology region
-        for ir, reg in enumerate(self.hist_data['region'][self.idx]):
-            colour = QtGui.QColor(*self.hist_data['colour'][ir])
-            region = pg.LinearRegionItem(values=(reg[0], reg[1]),
-                                         orientation=pg.LinearRegionItem.Horizontal,
-                                         brush=colour, movable=False)
-            # Add a white line at the boundary between regions
-            bound = pg.InfiniteLine(pos=reg[0], angle=0, pen='w')
-            fig.addItem(region)
-            fig.addItem(bound)
-            # Need to keep track of each histology region for label pressed interaction
-            self.hist_regions = np.vstack([self.hist_regions, region])
-
-        self.selected_region = self.hist_regions[-2]
-
-        # Boundary for final region
-        bound = pg.InfiniteLine(pos=self.hist_data['region'][self.idx][-1][1], angle=0,
-                                pen='w')
-        fig.addItem(bound)
-        # Add dotted lines to plot to indicate region along probe track where electrode
-        # channels are distributed
-        self.tip_pos = pg.InfiniteLine(pos=self.probe_tip, angle=0, pen=self.kpen_dot,
-                                       movable=movable)
-        self.top_pos = pg.InfiniteLine(pos=self.probe_top, angle=0, pen=self.kpen_dot,
-                                       movable=movable)
-
-        # Lines can be moved to adjust location of channels along the probe track
-        # Ensure distance between bottom and top channel is always constant at 3840um and that
-        # lines can't be moved outside interpolation bounds
-        # Add offset of 1um to keep within bounds of interpolation
-        offset = 1
-        self.tip_pos.setBounds((self.track[self.idx][0] * 1e6 + offset,
-                                self.track[self.idx][-1] * 1e6 -
-                                (self.probe_top + offset)))
-        self.top_pos.setBounds((self.track[self.idx][0] * 1e6 + (self.probe_top + offset),
-                                self.track[self.idx][-1] * 1e6 - offset))
-        self.tip_pos.sigPositionChanged.connect(self.tip_line_moved)
-        self.top_pos.sigPositionChanged.connect(self.top_line_moved)
-
-        # Add lines to figure
-        fig.addItem(self.tip_pos)
-        fig.addItem(self.top_pos)
-
-    def plot_histology_ref(self, fig, ax='right', movable=False):
-        """
-        Plots histology figure - brain regions that intersect with probe track
-        :param fig: figure on which to plot
-        :type fig: pyqtgraph PlotWidget
-        :param ax: orientation of axis, must be one of 'left' (fig_hist) or 'right' (fig_hist_ref)
-        :type ax: string
-        :param movable: whether probe reference lines can be moved, True for fig_hist, False for
-                        fig_hist_ref
-        :type movable: Bool
-        """
-        fig.clear()
-        self.hist_ref_regions = np.empty((0, 1))
-        axis = fig.getAxis(ax)
-        axis.setTicks([self.hist_data_ref['axis_label']])
-        axis.setZValue(10)
-        self.set_axis(self.fig_hist_ref, 'bottom', pen='w')
-
-        # Plot each histology region
-        for ir, reg in enumerate(self.hist_data_ref['region']):
-            colour = QtGui.QColor(*self.hist_data['colour'][ir])
-            region = pg.LinearRegionItem(values=(reg[0], reg[1]),
-                                         orientation=pg.LinearRegionItem.Horizontal,
-                                         brush=colour, movable=False)
-            bound = pg.InfiniteLine(pos=reg[0], angle=0, pen='w')
-            fig.addItem(region)
-            fig.addItem(bound)
-            self.hist_ref_regions = np.vstack([self.hist_ref_regions, region])
-
-        bound = pg.InfiniteLine(pos=self.hist_data_ref['region'][-1][1], angle=0,
-                                pen='w')
-        fig.addItem(bound)
-        # Add dotted lines to plot to indicate region along probe track where electrode
-        # channels are distributed
-        self.tip_pos = pg.InfiniteLine(pos=self.probe_tip, angle=0, pen=self.kpen_dot,
-                                       movable=movable)
-        self.top_pos = pg.InfiniteLine(pos=self.probe_top, angle=0, pen=self.kpen_dot,
-                                       movable=movable)
-        # Add lines to figure
-        fig.addItem(self.tip_pos)
-        fig.addItem(self.top_pos)
-
-    def plot_histology_nearby(self, fig, ax='right', movable=False):
-        """
-        Plots histology figure - brain regions that intersect with probe track
-        :param fig: figure on which to plot
-        :type fig: pyqtgraph PlotWidget
-        :param ax: orientation of axis, must be one of 'left' (fig_hist) or 'right' (fig_hist_ref)
-        :type ax: string
-        :param movable: whether probe reference lines can be moved, True for fig_hist, False for
-                        fig_hist_ref
-        :type movable: Bool
-        """
-        fig.clear()
-        self.hist_ref_regions = np.empty((0, 1))
-        axis = fig.getAxis(ax)
-        axis.setTicks([self.hist_data_ref['axis_label']])
-        axis.setZValue(10)
-
-        self.set_axis(fig, 'bottom', label='dist to boundary (um)')
-        fig.setXRange(min=0, max=100)
-        fig.setYRange(min=self.probe_tip - self.probe_extra, max=self.probe_top + self.probe_extra,
-                      padding=self.pad)
-
-        # Plot nearby regions
-        for ir, (x, y, c) in enumerate(zip(self.hist_nearby_x, self.hist_nearby_y,
-                                           self.hist_nearby_col)):
-            colour = QtGui.QColor(c)
-            plot = pg.PlotCurveItem()
-            plot.setData(x=x, y=y * 1e6, fillLevel=10, fillOutline=True)
-            plot.setBrush(colour)
-            plot.setPen(colour)
-            fig.addItem(plot)
-
-        for ir, (x, y, c) in enumerate(zip(self.hist_nearby_parent_x, self.hist_nearby_parent_y,
-                                           self.hist_nearby_parent_col)):
-            colour = QtGui.QColor(c)
-            colour.setAlpha(70)
-            plot = pg.PlotCurveItem()
-            plot.setData(x=x, y=y * 1e6, fillLevel=10, fillOutline=True)
-            plot.setBrush(colour)
-            plot.setPen(colour)
-            fig.addItem(plot)
-
-        # Add dotted lines to plot to indicate region along probe track where electrode
-        # channels are distributed
-        self.tip_pos = pg.InfiniteLine(pos=self.probe_tip, angle=0, pen=self.kpen_dot,
-                                       movable=movable)
-        self.top_pos = pg.InfiniteLine(pos=self.probe_top, angle=0, pen=self.kpen_dot,
-                                       movable=movable)
-        # Add lines to figure
-        fig.addItem(self.tip_pos)
-        fig.addItem(self.top_pos)
-
-    def offset_hist_data(self):
-        """
-        Offset location of probe tip along probe track
-        """
-        self.track[self.idx] = (self.track[self.idx_prev] + self.tip_pos.value() / 1e6)
-        self.features[self.idx] = (self.features[self.idx_prev])
-
-        self.hist_data['region'][self.idx], self.hist_data['axis_label'][self.idx] \
-            = self.ephysalign.scale_histology_regions(self.features[self.idx],
-                                                      self.track[self.idx])
-        self.scale_data['region'][self.idx], self.scale_data['scale'][self.idx] \
-            = self.ephysalign.get_scale_factor(self.hist_data['region'][self.idx])
-
-    def scale_hist_data(self):
-        """
-        Scale brain regions along probe track
-        """
-        # Track --> histology plot
-        line_track = np.array([line[0].pos().y() for line in self.lines_tracks]) / 1e6
-        # Feature --> ephys data plots
-        line_feature = np.array([line[0].pos().y() for line in self.lines_features]) / 1e6
-        depths_track = np.sort(np.r_[self.track[self.idx_prev][[0, -1]], line_track])
-
-        self.track[self.idx] = self.ephysalign.feature2track(depths_track,
-                                                             self.features[self.idx_prev],
-                                                             self.track[self.idx_prev])
-
-        self.features[self.idx] = np.sort(np.r_[self.features[self.idx_prev]
-                                                [[0, -1]], line_feature])
-
-        if (self.features[self.idx].size >= 5) & self.lin_fit:
-            self.features[self.idx], self.track[self.idx] = \
-                self.ephysalign.adjust_extremes_linear(self.features[self.idx],
-                                                       self.track[self.idx], self.extend_feature)
-
-        else:
-            self.track[self.idx] = self.ephysalign.adjust_extremes_uniform(self.features[self.idx],
-                                                                           self.track[self.idx])
-        self.hist_data['region'][self.idx], self.hist_data['axis_label'][self.idx] \
-            = self.ephysalign.scale_histology_regions(self.features[self.idx],
-                                                      self.track[self.idx])
-        self.scale_data['region'][self.idx], self.scale_data['scale'][self.idx] \
-            = self.ephysalign.get_scale_factor(self.hist_data['region'][self.idx])
-
-        # to automatically have lines go to correct position
-        # self.loaddata.track2feature(line_track, self.idx)
-
-    def plot_scale_factor(self):
-        """
-        Plots the scale factor applied to brain regions along probe track, displayed
-        alongside histology figure
-        """
-        self.fig_scale.clear()
-        self.scale_regions = np.empty((0, 1))
-        self.scale_factor = self.scale_data['scale'][self.idx]
-        scale_factor = self.scale_data['scale'][self.idx] - 0.5
-        color_bar = cb.ColorBar('seismic')
-        cbar = color_bar.makeColourBar(20, 5, self.fig_scale_cb, min=0.5, max=1.5,
-                                       label='Scale Factor')
-        colours = color_bar.map.mapToQColor(scale_factor)
-
-        for ir, reg in enumerate(self.scale_data['region'][self.idx]):
-            region = pg.LinearRegionItem(values=(reg[0], reg[1]),
-                                         orientation=pg.LinearRegionItem.Horizontal,
-                                         brush=colours[ir], movable=False)
-            bound = pg.InfiniteLine(pos=reg[0], angle=0, pen=colours[ir])
-
-            self.fig_scale.addItem(region)
-            self.fig_scale.addItem(bound)
-            self.scale_regions = np.vstack([self.scale_regions, region])
-
-        bound = pg.InfiniteLine(pos=self.scale_data['region'][self.idx][-1][1], angle=0,
-                                pen=colours[-1])
-
-        self.fig_scale.addItem(bound)
-
-        self.fig_scale.setYRange(min=self.probe_tip - self.probe_extra,
-                                 max=self.probe_top + self.probe_extra, padding=self.pad)
-        self.fig_scale_cb.addItem(cbar)
-
-    def plot_fit(self):
-        """
-        Plots the scale factor and offset applied to channels along depth of probe track
-        relative to orignal position of channels
-        """
-        self.fit_plot.setData(x=self.features[self.idx] * 1e6,
-                              y=self.track[self.idx] * 1e6)
-        self.fit_scatter.setData(x=self.features[self.idx] * 1e6,
-                                 y=self.track[self.idx] * 1e6)
-
-        depth_lin = self.ephysalign.feature2track_lin(self.depth / 1e6, self.features[self.idx],
-                                                      self.track[self.idx])
-        if np.any(depth_lin):
-            self.fit_plot_lin.setData(x=self.depth, y=depth_lin * 1e6)
-        else:
-            self.fit_plot_lin.setData()
-
-    def plot_slice(self, data, img_type):
-        self.fig_slice.clear()
-        self.slice_chns = []
-        self.slice_lines = []
-        img = pg.ImageItem()
-        img.setImage(data[img_type])
-
-        if img_type == 'label':
-            img.translate(data['offset'][0], data['offset'][1])
-            img.scale(data['scale'][0], data['scale'][1])
-            self.fig_slice_layout.removeItem(self.slice_item)
-            self.fig_slice_layout.addItem(self.fig_slice_hist_alt, 0, 1)
-            self.slice_item = self.fig_slice_hist_alt
-        else:
-            img.translate(data['offset'][0], data['offset'][1])
-            img.scale(data['scale'][0], data['scale'][1])
-            color_bar = cb.ColorBar('cividis')
-            lut = color_bar.getColourMap()
-            img.setLookupTable(lut)
-            self.fig_slice_layout.removeItem(self.slice_item)
-            self.fig_slice_hist = pg.HistogramLUTItem()
-            self.fig_slice_hist.axis.hide()
-            self.fig_slice_hist.setImageItem(img)
-            self.fig_slice_hist.gradient.setColorMap(color_bar.map)
-            self.fig_slice_hist.autoHistogramRange()
-            self.fig_slice_layout.addItem(self.fig_slice_hist, 0, 1)
-            hist_levels = self.fig_slice_hist.getLevels()
-            hist_val, hist_count = img.getHistogram()
-            upper_idx = np.where(hist_count > 10)[0][-1]
-            upper_val = hist_val[upper_idx]
-            if hist_levels[0] != 0:
-                self.fig_slice_hist.setLevels(min=hist_levels[0], max=upper_val)
-            self.slice_item = self.fig_slice_hist
-
-        self.fig_slice.addItem(img)
-        self.traj_line = pg.PlotCurveItem()
-        self.traj_line.setData(x=self.xyz_track[:, 0], y=self.xyz_track[:, 2], pen=self.kpen_solid)
-        self.fig_slice.addItem(self.traj_line)
-        self.plot_channels()
-
-    def plot_channels(self):
-        self.channel_status = True
-        self.xyz_channels = self.ephysalign.get_channel_locations(self.features[self.idx],
-                                                                  self.track[self.idx])
-        if not self.slice_chns:
-            self.slice_lines = []
-            self.slice_chns = pg.ScatterPlotItem()
-            self.slice_chns.setData(x=self.xyz_channels[:, 0], y=self.xyz_channels[:, 2], pen='r',
-                                    brush='r')
-            self.fig_slice.addItem(self.slice_chns)
-            track_lines = self.ephysalign.get_perp_vector(self.features[self.idx],
-                                                          self.track[self.idx])
-
-            for ref_line in track_lines:
-                line = pg.PlotCurveItem()
-                line.setData(x=ref_line[:, 0], y=ref_line[:, 2], pen=self.kpen_dot)
-                self.fig_slice.addItem(line)
-                self.slice_lines.append(line)
-
-        else:
-            for line in self.slice_lines:
-                self.fig_slice.removeItem(line)
-            self.slice_lines = []
-            track_lines = self.ephysalign.get_perp_vector(self.features[self.idx],
-                                                          self.track[self.idx])
-
-            for ref_line in track_lines:
-                line = pg.PlotCurveItem()
-                line.setData(x=ref_line[:, 0], y=ref_line[:, 2], pen=self.kpen_dot)
-                self.fig_slice.addItem(line)
-                self.slice_lines.append(line)
-            self.slice_chns.setData(x=self.xyz_channels[:, 0], y=self.xyz_channels[:, 2], pen='r',
-                                    brush='r')
-
-    def plot_scatter(self, data):
-        """
-        Plots a 2D scatter plot with electrophysiology data
-        param data: dictionary of data to plot
-            {'x': x coordinate of data, np.array((npoints)), float
-             'y': y coordinate of data, np.array((npoints)), float
-             'size': size of data points, np.array((npoints)), float
-             'colour': colour of data points, np.array((npoints)), QtGui.QColor
-             'xrange': range to display of x axis, np.array([min range, max range]), float
-             'xaxis': label for xaxis, string
-            }
-        type data: dict
-        """
-        if not data:
-            print('data for this plot not available')
-            return
-        else:
-            [self.fig_img.removeItem(plot) for plot in self.img_plots]
-            [self.fig_img_cb.removeItem(cbar) for cbar in self.img_cbars]
-            self.img_plots = []
-            self.img_cbars = []
-            connect = np.zeros(data['x'].size, dtype=int)
-            size = data['size'].tolist()
-            symbol = data['symbol'].tolist()
-
-            color_bar = cb.ColorBar(data['cmap'])
-            cbar = color_bar.makeColourBar(20, 5, self.fig_img_cb, min=np.min(data['levels'][0]),
-                                           max=np.max(data['levels'][1]), label=data['title'])
-            self.fig_img_cb.addItem(cbar)
-            self.img_cbars.append(cbar)
-
-            if type(np.any(data['colours'])) == QtGui.QColor:
-                brush = data['colours'].tolist()
-            else:
-                brush = color_bar.map.mapToQColor(data['colours'])
-
-            plot = pg.PlotDataItem()
-            plot.setData(x=data['x'], y=data['y'], connect=connect,
-                         symbol=symbol, symbolSize=size, symbolBrush=brush, symbolPen=data['pen'])
-            self.fig_img.addItem(plot)
-            self.fig_img.setXRange(min=data['xrange'][0], max=data['xrange'][1],
-                                   padding=0)
-            self.fig_img.setYRange(min=self.probe_tip - self.probe_extra,
-                                   max=self.probe_top + self.probe_extra, padding=self.pad)
-            self.set_axis(self.fig_img, 'bottom', label=data['xaxis'])
-            self.scale = 1
-            self.img_plots.append(plot)
-            self.data_plot = plot
-            self.xrange = data['xrange']
-
-            if data['cluster']:
-                self.data = data['x']
-                self.data_plot.sigPointsClicked.connect(self.cluster_clicked)
-
-    def plot_line(self, data):
-        """
-        Plots a 1D line plot with electrophysiology data
-        param data: dictionary of data to plot
-            {'x': x coordinate of data, np.array((npoints)), float
-             'y': y coordinate of data, np.array((npoints)), float
-             'xrange': range to display of x axis, np.array([min range, max range]), float
-             'xaxis': label for xaxis, string
-            }
-        type data: dict
-        """
-        if not data:
-            print('data for this plot not available')
-            return
-        else:
-            [self.fig_line.removeItem(plot) for plot in self.line_plots]
-            self.line_plots = []
-            line = pg.PlotCurveItem()
-            line.setData(x=data['x'], y=data['y'])
-            line.setPen(self.kpen_solid)
-            self.fig_line.addItem(line)
-            self.fig_line.setXRange(min=data['xrange'][0], max=data['xrange'][1], padding=0)
-            self.fig_line.setYRange(min=self.probe_tip - self.probe_extra,
-                                    max=self.probe_top + self.probe_extra, padding=self.pad)
-            self.set_axis(self.fig_line, 'bottom', label=data['xaxis'])
-            self.line_plots.append(line)
-
-    def plot_probe(self, data, bounds=None):
-        """
-        Plots a 2D image with probe geometry
-        param data: dictionary of data to plot
-            {'img': image data for each channel bank, list of np.array((1,ny)), list
-             'scale': scaling to apply to each image, list of np.array([xscale,yscale]), list
-             'offset': offset to apply to each image, list of np.array([xoffset,yoffset]), list
-             'level': colourbar extremes np.array([min val, max val]), float
-             'cmap': colourmap to use, string
-             'xrange': range to display of x axis, np.array([min range, max range]), float
-             'title': description to place on colorbar, string
-            }
-        type data: dict
-        """
-        if not data:
-            print('data for this plot not available')
-            return
-        else:
-            [self.fig_probe.removeItem(plot) for plot in self.probe_plots]
-            [self.fig_probe_cb.removeItem(cbar) for cbar in self.probe_cbars]
-            [self.fig_probe.removeItem(line) for line in self.probe_bounds]
-            self.set_axis(self.fig_probe_cb, 'top', pen='w')
-            self.probe_plots = []
-            self.probe_cbars = []
-            self.probe_bounds = []
-            color_bar = cb.ColorBar(data['cmap'])
-            lut = color_bar.getColourMap()
-            for img, scale, offset in zip(data['img'], data['scale'], data['offset']):
-                image = pg.ImageItem()
-                image.setImage(img)
-                image.translate(offset[0], offset[1])
-                image.scale(scale[0], scale[1])
-                image.setLookupTable(lut)
-                image.setLevels((data['levels'][0], data['levels'][1]))
-                self.fig_probe.addItem(image)
-                self.probe_plots.append(image)
-
-            cbar = color_bar.makeColourBar(20, 5, self.fig_probe_cb, min=data['levels'][0],
-                                           max=data['levels'][1], label=data['title'], lim=True)
-            self.fig_probe_cb.addItem(cbar)
-            self.probe_cbars.append(cbar)
-
-            self.fig_probe.setXRange(min=data['xrange'][0], max=data['xrange'][1], padding=0)
-            self.fig_probe.setYRange(min=self.probe_tip - self.probe_extra,
-                                     max=self.probe_top + self.probe_extra, padding=self.pad)
-            if bounds is not None:
-                # add some infinite line stuff
-                for bound in bounds:
-                    line = pg.InfiniteLine(pos=bound, angle=0, pen='w')
-                    self.fig_probe.addItem(line)
-                    self.probe_bounds.append(line)
-
-    def plot_image(self, data):
-        """
-        Plots a 2D image with with electrophysiology data
-        param data: dictionary of data to plot
-            {'img': image data, np.array((nx,ny)), float
-             'scale': scaling to apply to each axis, np.array([xscale,yscale]), float
-             'level': colourbar extremes np.array([min val, max val]), float
-             'cmap': colourmap to use, string
-             'xrange': range to display of x axis, np.array([min range, max range]), float
-             'xaxis': label for xaxis, string
-             'title': description to place on colorbar, string
-            }
-        type data: dict
-        """
-        if not data:
-            print('data for this plot not available')
-            return
-        else:
-            [self.fig_img.removeItem(plot) for plot in self.img_plots]
-            [self.fig_img_cb.removeItem(cbar) for cbar in self.img_cbars]
-            self.set_axis(self.fig_img_cb, 'top', pen='w')
-            self.img_plots = []
-            self.img_cbars = []
-
-            image = pg.ImageItem()
-            image.setImage(data['img'])
-            image.translate(data['offset'][0], data['offset'][1])
-            image.scale(data['scale'][0], data['scale'][1])
-            cmap = data.get('cmap', [])
-            if cmap:
-                color_bar = cb.ColorBar(data['cmap'])
-                lut = color_bar.getColourMap()
-                image.setLookupTable(lut)
-                image.setLevels((data['levels'][0], data['levels'][1]))
-                cbar = color_bar.makeColourBar(20, 5, self.fig_img_cb, min=data['levels'][0],
-                                               max=data['levels'][1], label=data['title'])
-                self.fig_img_cb.addItem(cbar)
-                self.img_cbars.append(cbar)
-            else:
-                image.setLevels((1, 0))
-
-            self.fig_img.addItem(image)
-            self.img_plots.append(image)
-            self.fig_img.setXRange(min=data['xrange'][0], max=data['xrange'][1], padding=0)
-            self.fig_img.setYRange(min=self.probe_tip - self.probe_extra,
-                                   max=self.probe_top + self.probe_extra, padding=self.pad)
-            self.set_axis(self.fig_img, 'bottom', label=data['xaxis'])
-            self.scale = data['scale'][1]
-            self.data_plot = image
-            self.xrange = data['xrange']
-
-    """
-    Interaction functions
-    """
-
-    def on_subject_selected(self, idx):
-        """
-        Triggered when subject is selected from drop down list options
-        :param idx: index chosen subject (item) in drop down list
-        :type idx: int
-        """
-        self.data_status = False
-        self.sess_list.clear()
-        sessions = self.loaddata.get_sessions(idx)
-        self.populate_lists(sessions, self.sess_list, self.sess_combobox)
-        self.prev_alignments = self.loaddata.get_info(0)
-        self.nearby, self.dist, self.dist_mlap = self.loaddata.get_nearby_trajectories()
-        self.populate_lists(self.prev_alignments, self.align_list, self.align_combobox)
-        self.feature_prev, self.track_prev = self.loaddata.get_starting_alignment(0)
-
-    def on_session_selected(self, idx):
-        """
-        Triggered when session is selected from drop down list options
-        :param idx: index of chosen session (item) in drop down list
-        :type idx: int
-        """
-        self.data_status = False
-        self.prev_alignments = self.loaddata.get_info(idx)
-        self.nearby, self.dist, self.dist_mlap = self.loaddata.get_nearby_trajectories()
-        self.populate_lists(self.prev_alignments, self.align_list, self.align_combobox)
-        self.feature_prev, self.track_prev = self.loaddata.get_starting_alignment(0)
-
-    def on_folder_selected(self):
-        """
-        Triggered in offline mode when folder button is clicked
-        """
-        self.data_status = False
-        folder_path = Path(QtWidgets.QFileDialog.getExistingDirectory(None, "Select Folder"))
-        self.folder_line.setText(str(folder_path))
-        self.prev_alignments = self.loaddata.get_info(folder_path)
-        self.populate_lists(self.prev_alignments, self.align_list, self.align_combobox)
-        self.feature_prev, self.track_prev = self.loaddata.get_starting_alignment(0)
-
-    def on_alignment_selected(self, idx):
-        self.feature_prev, self.track_prev = self.loaddata.get_starting_alignment(idx)
-
-    def data_button_pressed(self):
-        """
-        Triggered when Get Data button pressed, uses subject and session info to find eid and
-        downloads and computes data needed for GUI display
-        """
-        # Clear all plots from previous session
-        [self.fig_img.removeItem(plot) for plot in self.img_plots]
-        [self.fig_img.removeItem(cbar) for cbar in self.img_cbars]
-        [self.fig_line.removeItem(plot) for plot in self.line_plots]
-        [self.fig_probe.removeItem(plot) for plot in self.probe_plots]
-        [self.fig_probe.removeItem(cbar) for cbar in self.probe_cbars]
-        self.fig_slice.clear()
-        self.fig_hist.clear()
-        self.fig_hist_ref.clear()
-        self.fig_scale.clear()
-        self.fit_plot.setData()
-        self.remove_lines_points()
-        self.init_variables()
-
-        # Only run once
-        if not self.data_status:
-            self.alf_path, ephys_path, self.chn_depths, self.sess_notes = self.loaddata.get_data()
-            if not self.alf_path:
-                return
-            else:
-                self.xyz_picks = self.loaddata.get_xyzpicks()
-
-        if np.any(self.feature_prev):
-            self.ephysalign = EphysAlignment(self.xyz_picks, self.chn_depths,
-                                             track_prev=self.track_prev,
-                                             feature_prev=self.feature_prev,
-                                             brain_atlas=self.loaddata.brain_atlas)
-        else:
-            self.ephysalign = EphysAlignment(self.xyz_picks, self.chn_depths,
-                                             brain_atlas=self.loaddata.brain_atlas)
-
-        self.features[self.idx], self.track[self.idx], self.xyz_track \
-            = self.ephysalign.get_track_and_feature()
-
-        self.hist_data['region'][self.idx], self.hist_data['axis_label'][self.idx] \
-            = self.ephysalign.scale_histology_regions(self.features[self.idx],
-                                                      self.track[self.idx])
-        self.hist_data['colour'] = self.ephysalign.region_colour
-        self.scale_data['region'][self.idx], self.scale_data['scale'][self.idx] \
-            = self.ephysalign.get_scale_factor(self.hist_data['region'][self.idx])
-
-        self.hist_data_ref['region'], self.hist_data_ref['axis_label'] \
-            = self.ephysalign.scale_histology_regions(self.ephysalign.track_extent,
-                                                      self.ephysalign.track_extent)
-        self.hist_data_ref['colour'] = self.ephysalign.region_colour
-
-        if not self.data_status:
-            self.plotdata = pd.PlotData(self.alf_path, ephys_path)
-            self.scat_drift_data = self.plotdata.get_depth_data_scatter()
-            (self.scat_fr_data, self.scat_p2t_data,
-             self.scat_amp_data) = self.plotdata.get_fr_p2t_data_scatter()
-            self.img_corr_data = self.plotdata.get_correlation_data_img()
-            self.img_fr_data = self.plotdata.get_fr_img()
-            self.img_rms_APdata, self.probe_rms_APdata = self.plotdata.get_rms_data_img_probe('AP')
-            self.img_rms_LFPdata, self.probe_rms_LFPdata = self.plotdata.get_rms_data_img_probe(
-                'LF')
-            self.img_lfp_data, self.probe_lfp_data = self.plotdata.get_lfp_spectrum_data()
-            self.line_fr_data, self.line_amp_data = self.plotdata.get_fr_amp_data_line()
-            self.probe_rfmap, self.rfmap_boundaries = self.plotdata.get_rfmap_data()
-            self.img_stim_data = self.plotdata.get_passive_events()
-            self.slice_data = self.loaddata.get_slice_images(self.ephysalign.xyz_samples)
-
-            self.data_status = True
-
-            self.init_menubar()
-
-        # Initialise checked plots
-        self.img_init.setChecked(True)
-        self.line_init.setChecked(True)
-        self.probe_init.setChecked(True)
-        self.unit_init.setChecked(True)
-        self.slice_init.setChecked(True)
-
-        # Initialise ephys plots
-        self.plot_image(self.img_fr_data)
-        self.plot_probe(self.probe_rms_APdata)
-        self.plot_line(self.line_fr_data)
-
-        # Initialise histology plots
-        self.plot_histology_ref(self.fig_hist_ref)
-        self.plot_histology(self.fig_hist)
-        self.label_status = False
-        self.toggle_labels_button_pressed()
-        self.plot_scale_factor()
-        if np.any(self.feature_prev):
-            self.create_lines(self.feature_prev[1:-1] * 1e6)
-
-        # Initialise slice and fit images
-        self.plot_fit()
-        self.plot_slice(self.slice_data, 'hist_rd')
-
-        # Only configure the view the first time the GUI is launched
-        self.set_view(view=1, configure=self.configure)
-        self.configure = False
-
-    def compute_nearby_boundaries(self):
-        nearby_bounds = self.ephysalign.get_nearest_boundary(self.ephysalign.xyz_samples,
-                                                             self.allen, steps=6,
-                                                             brain_atlas=self.loaddata.brain_atlas)
-        [self.hist_nearby_x, self.hist_nearby_y,
-         self.hist_nearby_col] = self.ephysalign.arrange_into_regions(
-            self.ephysalign.sampling_trk, nearby_bounds['id'], nearby_bounds['dist'],
-            nearby_bounds['col'])
-
-        [self.hist_nearby_parent_x,
-         self.hist_nearby_parent_y,
-         self.hist_nearby_parent_col] = self.ephysalign.arrange_into_regions(
-            self.ephysalign.sampling_trk, nearby_bounds['parent_id'], nearby_bounds['parent_dist'],
-            nearby_bounds['parent_col'])
-
-    def toggle_histology_button_pressed(self):
-        self.hist_bound_status = not self.hist_bound_status
-
-        if not self.hist_bound_status:
-            if self.hist_nearby_x is None:
-                self.compute_nearby_boundaries()
-
-            self.plot_histology_nearby(self.fig_hist_ref)
-        else:
-            self.plot_histology_ref(self.fig_hist_ref)
-
-    def filter_unit_pressed(self, type):
-        self.plotdata.filter_units(type)
-        self.scat_drift_data = self.plotdata.get_depth_data_scatter()
-        (self.scat_fr_data, self.scat_p2t_data,
-         self.scat_amp_data) = self.plotdata.get_fr_p2t_data_scatter()
-        self.img_corr_data = self.plotdata.get_correlation_data_img()
-        self.img_fr_data = self.plotdata.get_fr_img()
-        self.line_fr_data, self.line_amp_data = self.plotdata.get_fr_amp_data_line()
-        self.probe_rfmap, self.rfmap_boundaries = self.plotdata.get_rfmap_data()
-        self.img_stim_data = self.plotdata.get_passive_events()
-        self.img_init.setChecked(True)
-        self.line_init.setChecked(True)
-        self.probe_init.setChecked(True)
-        self.plot_image(self.img_fr_data)
-        self.plot_probe(self.probe_rms_APdata)
-        self.plot_line(self.line_fr_data)
-
-    def fit_button_pressed(self):
-        """
-        Triggered when fit button or Enter key pressed, applies scaling factor to brain regions
-        according to locations of reference lines on ephys and histology plots. Updates all plots
-        and indices after scaling has been applied
-        """
-        # Use a cyclic buffer of length self.max_idx to hold information about previous moves,
-        # when a new move is initiated ensures indexes are all correct so user can only access
-        # fixed number of previous or next moves
-        if self.current_idx < self.last_idx:
-            self.total_idx = np.copy(self.current_idx)
-            self.diff_idx = (np.mod(self.last_idx, self.max_idx) - np.mod(self.total_idx,
-                                                                          self.max_idx))
-            if self.diff_idx >= 0:
-                self.diff_idx = self.max_idx - self.diff_idx
-            else:
-                self.diff_idx = np.abs(self.diff_idx)
-        else:
-            self.diff_idx = self.max_idx - 1
-
-        self.total_idx += 1
-        self.current_idx += 1
-        self.idx_prev = np.copy(self.idx)
-        self.idx = np.mod(self.current_idx, self.max_idx)
-        self.scale_hist_data()
-        self.plot_histology(self.fig_hist)
-        self.plot_scale_factor()
-        self.plot_fit()
-        self.plot_channels()
-        self.remove_lines_points()
-        self.add_lines_points()
-        self.update_lines_points()
-        self.fig_hist.setYRange(min=self.probe_tip - self.probe_extra,
-                                max=self.probe_top + self.probe_extra, padding=self.pad)
-        self.update_string()
-
-    def offset_button_pressed(self):
-        """
-        Triggered when offset button or o key pressed, applies offset to brain regions according to
-        locations of probe tip line on histology plot. Updates all plots and indices after offset
-        has been applied
-        """
-
-        if self.current_idx < self.last_idx:
-            self.total_idx = np.copy(self.current_idx)
-            self.diff_idx = (np.mod(self.last_idx, self.max_idx) - np.mod(self.total_idx,
-                                                                          self.max_idx))
-            if self.diff_idx >= 0:
-                self.diff_idx = self.max_idx - self.diff_idx
-            else:
-                self.diff_idx = np.abs(self.diff_idx)
-        else:
-            self.diff_idx = self.max_idx - 1
-
-        self.total_idx += 1
-        self.current_idx += 1
-        self.idx_prev = np.copy(self.idx)
-        self.idx = np.mod(self.current_idx, self.max_idx)
-        self.offset_hist_data()
-        self.plot_histology(self.fig_hist)
-        self.plot_scale_factor()
-        self.plot_fit()
-        self.plot_channels()
-        self.remove_lines_points()
-        self.add_lines_points()
-        self.update_lines_points()
-        self.fig_hist.setYRange(min=self.probe_tip - self.probe_extra,
-                                max=self.probe_top + self.probe_extra, padding=self.pad)
-        self.update_string()
-
-    def movedown_button_pressed(self):
-        """
-        Triggered when Shift+down key pressed. Moves probe tip down by 50um and offsets data
-        """
-        if self.track[self.idx][-1] - 50 / 1e6 >= np.max(self.chn_depths) / 1e6:
-            self.track[self.idx] -= 50 / 1e6
-            self.offset_button_pressed()
-
-    def moveup_button_pressed(self):
-        """
-        Triggered when Shift+down key pressed. Moves probe tip up by 50um and offsets data
-        """
-        if self.track[self.idx][0] + 50 / 1e6 <= np.min(self.chn_depths) / 1e6:
-            self.track[self.idx] += 50 / 1e6
-            self.offset_button_pressed()
-
-    def toggle_labels_button_pressed(self):
-        """
-        Triggered when Shift+A key pressed. Shows/hides labels Allen atlas labels on brain regions
-        in histology plots
-        """
-        self.label_status = not self.label_status
-        if not self.label_status:
-            self.ax_hist_ref.setPen(None)
-            self.ax_hist_ref.setTextPen(None)
-            self.ax_hist.setPen(None)
-            self.ax_hist.setTextPen(None)
-            self.fig_hist_ref.update()
-            self.fig_hist.update()
-
-        else:
-            self.ax_hist_ref.setPen('k')
-            self.ax_hist_ref.setTextPen('k')
-            self.ax_hist.setPen('k')
-            self.ax_hist.setTextPen('k')
-            self.fig_hist_ref.update()
-            self.fig_hist.update()
-
-    def toggle_line_button_pressed(self):
-        """
-        Triggered when Shift+L key pressed. Shows/hides reference lines on ephys and histology
-        plots
-        """
-        self.line_status = not self.line_status
-        if not self.line_status:
-            self.remove_lines_points()
-        else:
-            self.add_lines_points()
-
-    def toggle_channel_button_pressed(self):
-        """
-        Triggered when Shift+C key pressed. Shows/hides channels and trajectory on slice image
-        """
-        self.channel_status = not self.channel_status
-        if not self.channel_status:
-            self.fig_slice.removeItem(self.traj_line)
-            self.fig_slice.removeItem(self.slice_chns)
-            for line in self.slice_lines:
-                self.fig_slice.removeItem(line)
-
-        else:
-            self.fig_slice.addItem(self.traj_line)
-            self.fig_slice.addItem(self.slice_chns)
-            for line in self.slice_lines:
-                self.fig_slice.addItem(line)
-
-    def delete_line_button_pressed(self):
-        """
-        Triggered when mouse hovers over reference line and Del key pressed. Deletes a reference
-        line from the ephys and histology plots
-        """
-
-        if self.selected_line:
-            line_idx = np.where(self.lines_features == self.selected_line)[0]
-            if line_idx.size == 0:
-                line_idx = np.where(self.lines_tracks == self.selected_line)[0]
-            line_idx = line_idx[0]
-
-            self.fig_img.removeItem(self.lines_features[line_idx][0])
-            self.fig_line.removeItem(self.lines_features[line_idx][1])
-            self.fig_probe.removeItem(self.lines_features[line_idx][2])
-            self.fig_hist.removeItem(self.lines_tracks[line_idx, 0])
-            self.fig_fit.removeItem(self.points[line_idx, 0])
-            self.lines_features = np.delete(self.lines_features, line_idx, axis=0)
-            self.lines_tracks = np.delete(self.lines_tracks, line_idx, axis=0)
-            self.points = np.delete(self.points, line_idx, axis=0)
-
-    def describe_labels_pressed(self):
-        if self.selected_region:
-            idx = np.where(self.hist_regions == self.selected_region)[0]
-            if not np.any(idx):
-                idx = np.where(self.hist_ref_regions == self.selected_region)[0]
-            if not np.any(idx):
-                idx = np.array([0])
-
-            description, lookup = self.loaddata.get_region_description(
-                self.ephysalign.region_id[idx[0]][0])
-            item = self.struct_list.findItems(lookup, flags=QtCore.Qt.MatchRecursive)
-            model_item = self.struct_list.indexFromItem(item[0])
-            self.struct_view.collapseAll()
-            self.struct_view.scrollTo(model_item)
-            self.struct_view.setCurrentIndex(model_item)
-            self.struct_description.setText(description)
-
-            if not self.label_popup:
-                self.label_win = ephys_gui.PopupWindow(title='Structure Information',
-                                                       size=(500, 700), graphics=False)
-                self.label_win.layout.addWidget(self.struct_view)
-                self.label_win.layout.addWidget(self.struct_description)
-                self.label_win.layout.setRowStretch(0, 7)
-                self.label_win.layout.setRowStretch(1, 3)
-                self.label_popup.append(self.label_win)
-                self.label_win.closed.connect(self.label_closed)
-                self.label_win.moved.connect(self.label_moved)
-                self.activateWindow()
-            else:
-                self.label_win.show()
-                self.activateWindow()
-
-    def label_closed(self, popup):
-        self.label_win.hide()
-
-    def label_moved(self):
-        self.activateWindow()
-
-    def label_pressed(self, item):
-        idx = int(item.model().itemFromIndex(item).accessibleText())
-        description, lookup = self.loaddata.get_region_description(idx)
-        item = self.struct_list.findItems(lookup,
-                                          flags=QtCore.Qt.MatchRecursive)
-        model_item = self.struct_list.indexFromItem(item[0])
-        self.struct_view.setCurrentIndex(model_item)
-        self.struct_description.setText(description)
-
-    def next_button_pressed(self):
-        """
-        Triggered when right key pressed. Updates all plots and indices with next move. Ensures
-        user cannot go past latest move
-        """
-        if (self.current_idx < self.total_idx) & (self.current_idx >
-                                                  self.total_idx - self.max_idx):
-            self.current_idx += 1
-            self.idx = np.mod(self.current_idx, self.max_idx)
-            self.remove_lines_points()
-            self.add_lines_points()
-            self.plot_histology(self.fig_hist)
-            self.plot_scale_factor()
-            self.remove_lines_points()
-            self.add_lines_points()
-            self.plot_fit()
-            self.plot_channels()
-            self.update_string()
-
-    def prev_button_pressed(self):
-        """
-        Triggered when left key pressed. Updates all plots and indices with previous move.
-        Ensures user cannot go back more than self.max_idx moves
-        """
-        if self.total_idx > self.last_idx:
-            self.last_idx = np.copy(self.total_idx)
-
-        if (self.current_idx > np.max([0, self.total_idx - self.diff_idx])):
-            self.current_idx -= 1
-            self.idx = np.mod(self.current_idx, self.max_idx)
-            self.remove_lines_points()
-            self.add_lines_points()
-            self.plot_histology(self.fig_hist)
-            self.plot_scale_factor()
-            self.remove_lines_points()
-            self.add_lines_points()
-            self.plot_fit()
-            self.plot_channels()
-            self.update_string()
-
-    def reset_button_pressed(self):
-        """
-        Triggered when reset button or Shift+R key pressed. Resets channel locations to orignal
-        location
-        """
-        self.remove_lines_points()
-        self.lines_features = np.empty((0, 3))
-        self.lines_tracks = np.empty((0, 1))
-        self.points = np.empty((0, 1))
-        if self.current_idx < self.last_idx:
-            self.total_idx = np.copy(self.current_idx)
-            self.diff_idx = (np.mod(self.last_idx, self.max_idx) - np.mod(self.total_idx,
-                                                                          self.max_idx))
-            if self.diff_idx >= 0:
-                self.diff_idx = self.max_idx - self.diff_idx
-            else:
-                self.diff_idx = np.abs(self.diff_idx)
-        else:
-            self.diff_idx = self.max_idx - 1
-
-        self.total_idx += 1
-        self.current_idx += 1
-        self.idx = np.mod(self.current_idx, self.max_idx)
-        self.track[self.idx] = np.copy(self.ephysalign.track_init)
-        self.features[self.idx] = np.copy(self.ephysalign.feature_init)
-        self.hist_data['region'][self.idx], self.hist_data['axis_label'][self.idx] \
-            = self.ephysalign.scale_histology_regions(self.features[self.idx],
-                                                      self.track[self.idx])
-        self.hist_data['colour'] = self.ephysalign.region_colour
-        self.scale_data['region'][self.idx], self.scale_data['scale'][self.idx] \
-            = self.ephysalign.get_scale_factor(self.hist_data['region'][self.idx])
-        self.plot_histology(self.fig_hist)
-        self.plot_scale_factor()
-        if np.any(self.feature_prev):
-            self.create_lines(self.feature_prev[1:-1] * 1e6)
-        self.plot_fit()
-        self.plot_channels()
-        self.fig_hist.setYRange(min=self.probe_tip - self.probe_extra,
-                                max=self.probe_top + self.probe_extra, padding=self.pad)
-        self.update_string()
-
-    def complete_button_pressed(self):
-        """
-        Triggered when complete button or Shift+F key pressed. Uploads final channel locations to
-        Alyx
-        """
-        upload = QtGui.QMessageBox.question(self, '', "Upload alignment?",
-                                            QtGui.QMessageBox.Yes | QtGui.QMessageBox.No)
-
-        if upload == QtGui.QMessageBox.Yes:
-            upload_channels = self.loaddata.upload_data(self.xyz_channels)
-            self.loaddata.update_alignments(self.features[self.idx], self.track[self.idx])
-            self.prev_alignments = self.loaddata.get_previous_alignments()
-            self.populate_lists(self.prev_alignments, self.align_list, self.align_combobox)
-            self.loaddata.get_starting_alignment(0)
-            resolved = self.loaddata.update_qc()
-
-            if upload_channels and resolved == 0:
-                # channels saved alignment not resolved
-                QtGui.QMessageBox.information(self, 'Status', ("Channels locations saved to Alyx. "
-                                                               "Alignment not resolved"))
-            if upload_channels and resolved == 1:
-                # channels saved alignment resolved, writen to flatiron
-                QtGui.QMessageBox.information(self, 'Status', ("Channel locations saved to Alyx. "
-                                                               "Alignment resolved and channels "
-                                                               "datasets written to flatiron"))
-            if not upload_channels and resolved == 1:
-                # alignment already resolved, save alignment but channels not written
-                QtGui.QMessageBox.information(self,
-                                              'Status', ("Channel locations not saved to Alyx"
-                                                         " as alignment has already been "
-                                                         "resolved. New user reference lines"
-                                                         " have been saved"))
-        else:
-            pass
-            QtGui.QMessageBox.information(self, 'Status', "Channels not saved")
-
-    def complete_button_pressed_offline(self):
-        """
-        Triggered when complete button or Shift+F key pressed. Uploads final channel locations to
-        json file
-        """
-        upload = QtGui.QMessageBox.question(self, '', "Upload alignment?",
-                                            QtGui.QMessageBox.Yes | QtGui.QMessageBox.No)
-
-        if upload == QtGui.QMessageBox.Yes:
-            self.loaddata.upload_data(self.features[self.idx], self.track[self.idx],
-                                      self.xyz_channels)
-            self.prev_alignments = self.loaddata.get_previous_alignments()
-            self.populate_lists(self.prev_alignments, self.align_list, self.align_combobox)
-            self.loaddata.get_starting_alignment(0)
-            QtGui.QMessageBox.information(self, 'Status', "Channels locations saved")
-        else:
-            pass
-            QtGui.QMessageBox.information(self, 'Status', "Channels not saved")
-
-    def display_qc_options(self):
-        self.qc_dialog.exec()
-
-    def qc_button_clicked(self):
-        align_qc = self.align_qc.currentText()
-        ephys_qc = self.ephys_qc.currentText()
-        ephys_desc = []
-        for button in self.desc_buttons.buttons():
-            if button.isChecked():
-                ephys_desc.append(button.text())
-
-        self.loaddata.upload_dj(align_qc, ephys_qc, ephys_desc)
-        self.complete_button_pressed()
-
-    def reset_axis_button_pressed(self):
-        self.fig_hist.setYRange(min=self.probe_tip - self.probe_extra,
-                                max=self.probe_top + self.probe_extra, padding=self.pad)
-        self.fig_hist_ref.setYRange(min=self.probe_tip - self.probe_extra,
-                                    max=self.probe_top + self.probe_extra, padding=self.pad)
-        self.fig_img.setXRange(min=self.xrange[0], max=self.xrange[1], padding=0)
-        self.fig_img.setYRange(min=self.probe_tip - self.probe_extra,
-                               max=self.probe_top + self.probe_extra, padding=self.pad)
-
-    def display_session_notes(self):
-        self.notes_win = ephys_gui.PopupWindow(title='Session notes from Alyx', size=(200, 100),
-                                               graphics=False)
-        notes = QtGui.QTextEdit()
-        notes.setReadOnly(True)
-        notes.setLineWrapMode(QtGui.QTextEdit.WidgetWidth)
-        notes.setText(self.sess_notes)
-        self.notes_win.layout.addWidget(notes)
-
-    def display_nearby_sessions(self):
-        self.nearby_win = ephys_gui.PopupWindow(title='Nearby Sessions', size=(400, 300),
-                                                graphics=False)
-
-        self.nearby_table = QtWidgets.QTableWidget()
-        self.nearby_table.setRowCount(10)
-        self.nearby_table.setColumnCount(3)
-
-        self.nearby_table.setHorizontalHeaderItem(0, QtWidgets.QTableWidgetItem('Session'))
-        self.nearby_table.setHorizontalHeaderItem(1, QtWidgets.QTableWidgetItem('dist'))
-        self.nearby_table.setHorizontalHeaderItem(2, QtWidgets.QTableWidgetItem('dist_mlap'))
-        self.nearby_table.setSortingEnabled(True)
-        for iT, (near, dist, dist_mlap) in enumerate(zip(self.nearby, self.dist, self.dist_mlap)):
-            sess_item = QtWidgets.QTableWidgetItem(near)
-            dist_item = QtWidgets.QTableWidgetItem()
-            dist_item.setData(0, int(dist))
-            dist_mlap_item = QtWidgets.QTableWidgetItem()
-            dist_mlap_item.setData(0, int(dist_mlap))
-            self.nearby_table.setItem(iT, 0, sess_item)
-            self.nearby_table.setItem(iT, 1, dist_item)
-            self.nearby_table.setItem(iT, 2, dist_mlap_item)
-
-        self.nearby_win.layout.addWidget(self.nearby_table)
-
-    def popup_closed(self, popup):
-        popup_idx = [iP for iP, pop in enumerate(self.cluster_popups) if pop == popup][0]
-        self.cluster_popups.pop(popup_idx)
-
-    def popup_moved(self):
-        self.activateWindow()
-
-    def close_popups(self):
-        for pop in self.cluster_popups:
-            pop.blockSignals(True)
-            pop.close()
-        self.cluster_popups = []
-
-    def minimise_popups(self):
-        self.popup_status = not self.popup_status
-        if self.popup_status:
-            for pop in self.cluster_popups:
-                pop.showNormal()
-            self.activateWindow()
-        else:
-            for pop in self.cluster_popups:
-                pop.showMinimized()
-            self.activateWindow()
-
-    def lin_fit_option_changed(self, state):
-        if state == 0:
-            self.lin_fit = False
-            self.fit_button_pressed()
-        else:
-            self.lin_fit = True
-            self.fit_button_pressed()
-
-    def cluster_clicked(self, item, point):
-        point_pos = point[0].pos()
-        clust_idx = np.argwhere(self.data == point_pos.x())[0][0]
-
-        autocorr = self.plotdata.get_autocorr(clust_idx)
-        autocorr_plot = pg.PlotItem()
-        autocorr_plot.setXRange(min=np.min(self.plotdata.t_autocorr),
-                                max=np.max(self.plotdata.t_autocorr))
-        autocorr_plot.setYRange(min=0, max=1.05 * np.max(autocorr))
-        self.set_axis(autocorr_plot, 'bottom', label='T (ms)')
-        self.set_axis(autocorr_plot, 'left', label='Number of spikes')
-        plot = pg.BarGraphItem()
-        plot.setOpts(x=self.plotdata.t_autocorr, height=autocorr, width=0.24,
-                     brush=self.bar_colour)
-        autocorr_plot.addItem(plot)
-
-        template_wf = self.plotdata.get_template_wf(clust_idx)
-        template_plot = pg.PlotItem()
-        plot = pg.PlotCurveItem()
-        template_plot.setXRange(min=np.min(self.plotdata.t_template),
-                                max=np.max(self.plotdata.t_template))
-        self.set_axis(template_plot, 'bottom', label='T (ms)')
-        self.set_axis(template_plot, 'left', label='Amplitude (a.u.)')
-        plot.setData(x=self.plotdata.t_template, y=template_wf, pen=self.kpen_solid)
-        template_plot.addItem(plot)
-
-        clust_layout = pg.GraphicsLayout()
-        clust_layout.addItem(autocorr_plot, 0, 0)
-        clust_layout.addItem(template_plot, 1, 0)
-
-        self.clust_win = ephys_gui.PopupWindow(title=f'Cluster {clust_idx}')
-        self.clust_win.closed.connect(self.popup_closed)
-        self.clust_win.moved.connect(self.popup_moved)
-        self.clust_win.popup_widget.addItem(autocorr_plot, 0, 0)
-        self.clust_win.popup_widget.addItem(template_plot, 1, 0)
-        self.cluster_popups.append(self.clust_win)
-        self.activateWindow()
-
-    def on_mouse_double_clicked(self, event):
-        """
-        Triggered when a double click event is detected on ephys of histology plots. Adds reference
-        line on ephys and histology plot that can be moved to align ephys signatures with brain
-        regions. Also adds scatter point on fit plot
-        :param event: double click event signals
-        :type event: pyqtgraph mouseEvents
-        """
-        if event.double():
-            pos = self.data_plot.mapFromScene(event.scenePos())
-            pen, brush = self.create_line_style()
-            line_track = pg.InfiniteLine(pos=pos.y() * self.scale, angle=0, pen=pen, movable=True)
-            line_track.sigPositionChanged.connect(self.update_lines_track)
-            line_track.setZValue(100)
-            line_feature1 = pg.InfiniteLine(pos=pos.y() * self.scale, angle=0, pen=pen,
-                                            movable=True)
-            line_feature1.setZValue(100)
-            line_feature1.sigPositionChanged.connect(self.update_lines_features)
-            line_feature2 = pg.InfiniteLine(pos=pos.y() * self.scale, angle=0, pen=pen,
-                                            movable=True)
-            line_feature2.setZValue(100)
-            line_feature2.sigPositionChanged.connect(self.update_lines_features)
-            line_feature3 = pg.InfiniteLine(pos=pos.y() * self.scale, angle=0, pen=pen,
-                                            movable=True)
-            line_feature3.setZValue(100)
-            line_feature3.sigPositionChanged.connect(self.update_lines_features)
-            self.fig_hist.addItem(line_track)
-            self.fig_img.addItem(line_feature1)
-            self.fig_line.addItem(line_feature2)
-            self.fig_probe.addItem(line_feature3)
-
-            self.lines_features = np.vstack([self.lines_features, [line_feature1, line_feature2,
-                                                                   line_feature3]])
-            self.lines_tracks = np.vstack([self.lines_tracks, line_track])
-
-            point = pg.PlotDataItem()
-            point.setData(x=[line_track.pos().y()], y=[line_feature1.pos().y()],
-                          symbolBrush=brush, symbol='o', symbolSize=10)
-            self.fig_fit.addItem(point)
-            self.points = np.vstack([self.points, point])
-
-    def on_mouse_hover(self, items):
-        """
-        Returns the pyqtgraph items that the mouse is hovering over. Used to identify reference
-        lines so that they can be deleted
-        """
-        if len(items) > 1:
-            self.selected_line = []
-            if type(items[0]) == pg.InfiniteLine:
-                self.selected_line = items[0]
-            elif (items[0] == self.fig_scale) & (type(items[1]) == pg.LinearRegionItem):
-                idx = np.where(self.scale_regions == items[1])[0][0]
-                self.fig_scale_ax.setLabel('Scale Factor = ' +
-                                           str(np.around(self.scale_factor[idx], 2)))
-            elif (items[0] == self.fig_hist) & (type(items[1]) == pg.LinearRegionItem):
-                self.selected_region = items[1]
-            elif (items[0] == self.fig_hist_ref) & (type(items[1]) == pg.LinearRegionItem):
-                self.selected_region = items[1]
-
-    def update_lines_features(self, line):
-        """
-        Triggered when reference line on ephys data plots is moved. Moves all three lines on the
-        img_plot, line_plot and probe_plot and adjusts the corresponding point on the fit plot
-        :param line: selected line
-        :type line: pyqtgraph InfiniteLine
-        """
-        idx = np.where(self.lines_features == line)
-        line_idx = idx[0][0]
-        fig_idx = np.setdiff1d(np.arange(0, 3), idx[1][0])
-
-        self.lines_features[line_idx][fig_idx[0]].setPos(line.value())
-        self.lines_features[line_idx][fig_idx[1]].setPos(line.value())
-
-        self.points[line_idx][0].setData(x=[self.lines_features[line_idx][0].pos().y()],
-                                         y=[self.lines_tracks[line_idx][0].pos().y()])
-
-    def update_lines_track(self, line):
-        """
-        Triggered when reference line on histology plot is moved. Adjusts the corresponding point
-        on the fit plot
-        :param line: selected line
-        :type line: pyqtgraph InfiniteLine
-        """
-        line_idx = np.where(self.lines_tracks == line)[0][0]
-
-        self.points[line_idx][0].setData(x=[self.lines_features[line_idx][0].pos().y()],
-                                         y=[self.lines_tracks[line_idx][0].pos().y()])
-
-    def tip_line_moved(self):
-        """
-        Triggered when dotted line indicating probe tip on self.fig_hist moved. Gets the y pos of
-        probe tip line and ensures the probe top line is set to probe tip line y pos + 3840
-        """
-        self.top_pos.setPos(self.tip_pos.value() + self.probe_top)
-
-    def top_line_moved(self):
-        """
-        Triggered when dotted line indicating probe top on self.fig_hist moved. Gets the y pos of
-        probe top line and ensures the probe tip line is set to probe top line y pos - 3840
-        """
-        self.tip_pos.setPos(self.top_pos.value() - self.probe_top)
-
-    def remove_lines_points(self):
-        """
-        Removes all reference lines and scatter points from the ephys, histology and fit plots
-        """
-        for line_feature, line_track, point in zip(self.lines_features, self.lines_tracks,
-                                                   self.points):
-            self.fig_img.removeItem(line_feature[0])
-            self.fig_line.removeItem(line_feature[1])
-            self.fig_probe.removeItem(line_feature[2])
-            self.fig_hist.removeItem(line_track[0])
-            self.fig_fit.removeItem(point[0])
-
-    def add_lines_points(self):
-        """
-        Adds all reference lines and scatter points from the ephys, histology and fit plots
-        """
-        for line_feature, line_track, point in zip(self.lines_features, self.lines_tracks,
-                                                   self.points):
-            self.fig_img.addItem(line_feature[0])
-            self.fig_line.addItem(line_feature[1])
-            self.fig_probe.addItem(line_feature[2])
-            self.fig_hist.addItem(line_track[0])
-            self.fig_fit.addItem(point[0])
-
-    def update_lines_points(self):
-        """
-        Updates position of reference lines on histology plot after fit has been applied. Also
-        updates location of scatter point
-        """
-        for line_feature, line_track, point in zip(self.lines_features, self.lines_tracks,
-                                                   self.points):
-            line_track[0].setPos(line_feature[0].getYPos())
-            point[0].setData(x=[line_feature[0].pos().y()], y=[line_feature[0].pos().y()])
-
-    def create_lines(self, positions):
-        for pos in positions:
-
-            pen, brush = self.create_line_style()
-            line_track = pg.InfiniteLine(pos=pos, angle=0, pen=pen, movable=True)
-            line_track.sigPositionChanged.connect(self.update_lines_track)
-            line_track.setZValue(100)
-            line_feature1 = pg.InfiniteLine(pos=pos, angle=0, pen=pen,
-                                            movable=True)
-            line_feature1.setZValue(100)
-            line_feature1.sigPositionChanged.connect(self.update_lines_features)
-            line_feature2 = pg.InfiniteLine(pos=pos, angle=0, pen=pen,
-                                            movable=True)
-            line_feature2.setZValue(100)
-            line_feature2.sigPositionChanged.connect(self.update_lines_features)
-            line_feature3 = pg.InfiniteLine(pos=pos, angle=0, pen=pen,
-                                            movable=True)
-            line_feature3.setZValue(100)
-            line_feature3.sigPositionChanged.connect(self.update_lines_features)
-            self.fig_hist.addItem(line_track)
-            self.fig_img.addItem(line_feature1)
-            self.fig_line.addItem(line_feature2)
-            self.fig_probe.addItem(line_feature3)
-
-            self.lines_features = np.vstack([self.lines_features, [line_feature1, line_feature2,
-                                                                   line_feature3]])
-            self.lines_tracks = np.vstack([self.lines_tracks, line_track])
-
-            point = pg.PlotDataItem()
-            point.setData(x=[line_track.pos().y()], y=[line_feature1.pos().y()],
-                          symbolBrush=brush, symbol='o', symbolSize=10)
-            self.fig_fit.addItem(point)
-            self.points = np.vstack([self.points, point])
-
-    def create_line_style(self):
-        """
-        Create random choice of colour and style for reference line
-        :return pen: style to use for the line
-        :type pen: pyqtgraph Pen
-        :return brush: colour use for the line
-        :type brush: pyqtgraph Brush
-        """
-        colours = ['#000000', '#cc0000', '#6aa84f', '#1155cc', '#a64d79']
-        style = [QtCore.Qt.SolidLine, QtCore.Qt.DashLine, QtCore.Qt.DashDotLine]
-        col = QtGui.QColor(colours[randrange(len(colours))])
-        sty = style[randrange(len(style))]
-        pen = pg.mkPen(color=col, style=sty, width=3)
-        brush = pg.mkBrush(color=col)
-        return pen, brush
-
-    def update_string(self):
-        """
-        Updates text boxes to indicate to user which move they are looking at
-        """
-        self.idx_string.setText(f"Current Index = {self.current_idx}")
-        self.tot_idx_string.setText(f"Total Index = {self.total_idx}")
-
-
-if __name__ == '__main__':
-
-    import argparse
-
-    parser = argparse.ArgumentParser(description='Offline vs online mode')
-    parser.add_argument('-o', '--offline', default=False, required=False, help='Offline mode')
-    args = parser.parse_args()
-
-    app = QtWidgets.QApplication([])
-    mainapp = MainWindow(offline=args.offline)
-    # mainapp = MainWindow(offline=True)
-    mainapp.show()
-    app.exec_()
+from PyQt5 import QtWidgets, QtCore, QtGui
+import pyqtgraph as pg
+import pyqtgraph.exporters
+import numpy as np
+from random import randrange
+from atlaselectrophysiology.load_data import LoadData
+from atlaselectrophysiology.load_data_local import LoadDataLocal
+from ibllib.pipes.ephys_alignment import EphysAlignment
+import atlaselectrophysiology.plot_data as pd
+import atlaselectrophysiology.ColorBar as cb
+import atlaselectrophysiology.ephys_gui_setup as ephys_gui
+from atlaselectrophysiology.create_overview_plots import make_overview_plot
+from pathlib import Path
+import os
+
+
+class MainWindow(QtWidgets.QMainWindow, ephys_gui.Setup):
+    def __init__(self, offline=False):
+        super(MainWindow, self).__init__()
+
+        self.init_variables()
+        self.init_layout(self, offline=offline)
+        if not offline:
+            self.loaddata = LoadData()
+            self.populate_lists(self.loaddata.get_subjects(), self.subj_list, self.subj_combobox)
+        else:
+            self.loaddata = LoadDataLocal()
+        self.allen = self.loaddata.get_allen_csv()
+        self.init_region_lookup(self.allen)
+        self.configure = True
+
+    def init_variables(self):
+        """
+        Initialise variables
+        """
+        # Line styles and fonts
+        self.kpen_dot = pg.mkPen(color='k', style=QtCore.Qt.DotLine, width=2)
+        self.rpen_dot = pg.mkPen(color='r', style=QtCore.Qt.DotLine, width=2)
+        self.kpen_solid = pg.mkPen(color='k', style=QtCore.Qt.SolidLine, width=2)
+        self.bpen_solid = pg.mkPen(color='b', style=QtCore.Qt.SolidLine, width=3)
+        self.bar_colour = QtGui.QColor(160, 160, 160)
+
+        # Padding to add to figures to make sure always same size viewbox
+        self.pad = 0.05
+
+        # Variables to do with probe dimension
+        self.probe_tip = 0
+        self.probe_top = 3840
+        self.probe_extra = 100
+        self.view_total = [-2000, 6000]
+        self.depth = np.arange(self.view_total[0], self.view_total[1], 20)
+        self.extend_feature = 1
+
+        # Initialise with linear fit scaling as default
+        self.lin_fit = True
+
+        # Variables to keep track of number of fits (max 10)
+        self.max_idx = 10
+        self.idx = 0
+        self.current_idx = 0
+        self.total_idx = 0
+        self.last_idx = 0
+        self.diff_idx = 0
+
+        # Variables to keep track of reference lines and points added
+        self.line_status = True
+        self.label_status = True
+        self.channel_status = True
+        self.hist_bound_status = True
+        self.lines_features = np.empty((0, 3))
+        self.lines_tracks = np.empty((0, 1))
+        self.points = np.empty((0, 1))
+        self.scale = 1
+
+        # Variables to keep track of plots and colorbars
+        self.img_plots = []
+        self.line_plots = []
+        self.probe_plots = []
+        self.img_cbars = []
+        self.probe_cbars = []
+        self.scale_regions = np.empty((0, 1))
+        self.slice_lines = []
+        self.slice_items = []
+        self.probe_bounds = []
+
+        # Variables to keep track of popup plots
+        self.cluster_popups = []
+        self.label_popup = []
+        self.popup_status = True
+
+        self.hist_data = {
+            'region': [0] * (self.max_idx + 1),
+            'axis_label': [0] * (self.max_idx + 1),
+            'colour': []
+        }
+
+        self.hist_data_ref = {
+            'region': [],
+            'axis_label': [],
+            'colour': []
+        }
+
+        self.scale_data = {
+            'region': [0] * (self.max_idx + 1),
+            'scale': [0] * (self.max_idx + 1)
+        }
+
+        self.hist_nearby_x = None
+        self.hist_nearby_y = None
+        self.hist_nearby_col = None
+        self.hist_nearby_parent_x = None
+        self.hist_nearby_parent_y = None
+        self.hist_nearby_parent_col = None
+
+        self.track = [0] * (self.max_idx + 1)
+        self.features = [0] * (self.max_idx + 1)
+
+    def set_axis(self, fig, ax, show=True, label=None, pen='k', ticks=True):
+        """
+        Show/hide and configure axis of figure
+        :param fig: figure associated with axis
+        :type fig: pyqtgraph PlotWidget
+        :param ax: orientation of axis, must be one of 'left', 'right', 'top' or 'bottom'
+        :type ax: string
+        :param show: 'True' to show axis, 'False' to hide axis
+        :type show: bool
+        :param label: axis label
+        :type label: string
+        :parm pen: colour on axis
+        :type pen: string
+        :param ticks: 'True' to show axis ticks, 'False' to hide axis ticks
+        :param ticks: bool
+        :return axis: axis object
+        :type axis: pyqtgraph AxisItem
+        """
+        if not label:
+            label = ''
+        if type(fig) == pg.PlotItem:
+            axis = fig.getAxis(ax)
+        else:
+            axis = fig.plotItem.getAxis(ax)
+        if show:
+            axis.show()
+            axis.setPen(pen)
+            axis.setTextPen(pen)
+            axis.setLabel(label)
+            if not ticks:
+                axis.setTicks([[(0, ''), (0.5, ''), (1, '')]])
+        else:
+            axis.hide()
+
+        return axis
+
+    def set_font(self, fig, ax, ptsize=8, width=None, height=None):
+
+        if type(fig) == pg.PlotItem:
+            axis = fig.getAxis(ax)
+        else:
+            axis = fig.plotItem.getAxis(ax)
+
+        font = QtGui.QFont()
+        font.setPointSize(ptsize)
+        axis.setStyle(tickFont=font)
+        labelStyle = {'font-size': f'{ptsize}pt'}
+        axis.setLabel(**labelStyle)
+
+        if width:
+            axis.setWidth(width)
+        if height:
+            axis.setHeight(height)
+
+    def populate_lists(self, data, list_name, combobox):
+        """
+        Populate drop down lists with subject/session/alignment options
+        :param data: list of options to add to widget
+        :type data: 1D array of strings
+        :param list_name: widget object to which to add data to
+        :type list_name: QtGui.QStandardItemModel
+        :param combobox: combobox object to which to add data to
+        :type combobox: QtWidgets.QComboBox
+        """
+        list_name.clear()
+        for dat in data:
+            item = QtGui.QStandardItem(dat)
+            item.setEditable(False)
+            list_name.appendRow(item)
+
+        # This makes sure the drop down menu is wide enough to showw full length of string
+        min_width = combobox.fontMetrics().width(max(data, key=len))
+        min_width += combobox.view().autoScrollMargin()
+        min_width += combobox.style().pixelMetric(QtGui.QStyle.PM_ScrollBarExtent)
+        combobox.view().setMinimumWidth(min_width)
+
+        # Set the default to be the first option
+        combobox.setCurrentIndex(0)
+
+    def set_view(self, view=1, configure=False):
+        """
+        Layout of ephys data figures, can be changed using Shift+1, Shift+2, Shift+3
+        :param view: from left to right
+            1: img plot, line plot, probe plot
+            2: img plot, probe plot, line plot
+            3: probe plot, line plot, img_plot
+        :type view: int
+        :param configure: Returns the width of each image, set to 'True' once during the setup to
+                          ensure figures are always the same width
+        :type configure: bool
+        """
+        if configure:
+            self.fig_ax_width = self.fig_data_ax.width()
+            self.fig_img_width = self.fig_img.width() - self.fig_ax_width
+            self.fig_line_width = self.fig_line.width()
+            self.fig_probe_width = self.fig_probe.width()
+            self.slice_width = self.fig_slice.width()
+            self.slice_height = self.fig_slice.height()
+            self.slice_rect = self.fig_slice.viewRect()
+
+        if view == 1:
+            self.fig_data_layout.removeItem(self.fig_img_cb)
+            self.fig_data_layout.removeItem(self.fig_probe_cb)
+            self.fig_data_layout.removeItem(self.fig_img)
+            self.fig_data_layout.removeItem(self.fig_line)
+            self.fig_data_layout.removeItem(self.fig_probe)
+            self.fig_data_layout.addItem(self.fig_img_cb, 0, 0)
+            self.fig_data_layout.addItem(self.fig_probe_cb, 0, 1, 1, 2)
+            self.fig_data_layout.addItem(self.fig_img, 1, 0)
+            self.fig_data_layout.addItem(self.fig_line, 1, 1)
+            self.fig_data_layout.addItem(self.fig_probe, 1, 2)
+
+            self.set_axis(self.fig_img_cb, 'left', pen='w')
+            self.set_axis(self.fig_probe_cb, 'left', show=False)
+            self.set_axis(self.fig_img, 'left', label='Distance from probe tip (um)')
+            self.set_axis(self.fig_probe, 'left', show=False)
+            self.set_axis(self.fig_line, 'left', show=False)
+
+            self.fig_img.setPreferredWidth(self.fig_img_width + self.fig_ax_width)
+            self.fig_line.setPreferredWidth(self.fig_line_width)
+            self.fig_probe.setFixedWidth(self.fig_probe_width)
+
+            self.fig_data_layout.layout.setColumnStretchFactor(0, 6)
+            self.fig_data_layout.layout.setColumnStretchFactor(1, 2)
+            self.fig_data_layout.layout.setColumnStretchFactor(2, 1)
+            self.fig_data_layout.layout.setRowStretchFactor(0, 1)
+            self.fig_data_layout.layout.setRowStretchFactor(1, 10)
+
+            self.fig_img.update()
+            # Manually force the axis to shift and then reset axis as axis not always correct
+            # TO DO: find a better way!
+            self.fig_img.setXRange(min=self.xrange[0] - 10, max=self.xrange[1] + 10, padding=0)
+            self.reset_axis_button_pressed()
+            self.fig_line.update()
+            self.fig_probe.update()
+
+        if view == 2:
+            self.fig_data_layout.removeItem(self.fig_img_cb)
+            self.fig_data_layout.removeItem(self.fig_probe_cb)
+            self.fig_data_layout.removeItem(self.fig_img)
+            self.fig_data_layout.removeItem(self.fig_line)
+            self.fig_data_layout.removeItem(self.fig_probe)
+            self.fig_data_layout.addItem(self.fig_img_cb, 0, 0)
+
+            self.fig_data_layout.addItem(self.fig_probe_cb, 0, 1, 1, 2)
+            self.fig_data_layout.addItem(self.fig_img, 1, 0)
+            self.fig_data_layout.addItem(self.fig_probe, 1, 1)
+            self.fig_data_layout.addItem(self.fig_line, 1, 2)
+
+            self.set_axis(self.fig_img_cb, 'left', pen='w')
+            self.set_axis(self.fig_probe_cb, 'left', show=False)
+            self.set_axis(self.fig_img, 'left', label='Distance from probe tip (um)')
+            self.set_axis(self.fig_probe, 'left', show=False)
+            self.set_axis(self.fig_line, 'left', show=False)
+
+            self.fig_img.setPreferredWidth(self.fig_img_width + self.fig_ax_width)
+            self.fig_line.setPreferredWidth(self.fig_line_width)
+            self.fig_probe.setFixedWidth(self.fig_probe_width)
+
+            self.fig_data_layout.layout.setColumnStretchFactor(0, 6)
+            self.fig_data_layout.layout.setColumnStretchFactor(1, 1)
+            self.fig_data_layout.layout.setColumnStretchFactor(2, 2)
+            self.fig_data_layout.layout.setRowStretchFactor(0, 1)
+            self.fig_data_layout.layout.setRowStretchFactor(1, 10)
+
+            self.fig_img.update()
+            self.fig_img.setXRange(min=self.xrange[0] - 10, max=self.xrange[1] + 10, padding=0)
+            self.reset_axis_button_pressed()
+            self.fig_line.update()
+            self.fig_probe.update()
+
+        if view == 3:
+            self.fig_data_layout.removeItem(self.fig_img_cb)
+            self.fig_data_layout.removeItem(self.fig_probe_cb)
+            self.fig_data_layout.removeItem(self.fig_img)
+            self.fig_data_layout.removeItem(self.fig_line)
+            self.fig_data_layout.removeItem(self.fig_probe)
+            self.fig_data_layout.addItem(self.fig_probe_cb, 0, 0, 1, 2)
+            self.fig_data_layout.addItem(self.fig_img_cb, 0, 2)
+            self.fig_data_layout.addItem(self.fig_probe, 1, 0)
+            self.fig_data_layout.addItem(self.fig_line, 1, 1)
+            self.fig_data_layout.addItem(self.fig_img, 1, 2)
+
+            self.set_axis(self.fig_probe_cb, 'left', pen='w')
+            self.set_axis(self.fig_img_cb, 'left', show=False)
+            self.set_axis(self.fig_line, 'left', show=False)
+            self.set_axis(self.fig_img, 'left', pen='w')
+            self.set_axis(self.fig_img, 'left', show=False)
+            self.set_axis(self.fig_probe, 'left', label='Distance from probe tip (um)')
+
+            self.fig_data_layout.layout.setColumnStretchFactor(0, 1)
+            self.fig_data_layout.layout.setColumnStretchFactor(1, 2)
+            self.fig_data_layout.layout.setColumnStretchFactor(2, 6)
+            self.fig_data_layout.layout.setRowStretchFactor(0, 1)
+            self.fig_data_layout.layout.setRowStretchFactor(1, 10)
+
+            self.fig_probe.setFixedWidth(self.fig_probe_width + self.fig_ax_width)
+            self.fig_img.setPreferredWidth(self.fig_img_width)
+            self.fig_line.setPreferredWidth(self.fig_line_width)
+
+            self.fig_img.update()
+            self.fig_img.setXRange(min=self.xrange[0] - 10, max=self.xrange[1] + 10, padding=0)
+            self.reset_axis_button_pressed()
+            self.fig_line.update()
+            self.fig_probe.update()
+
+    def save_plots(self):
+        """
+        Saves all plots from the GUI into folder
+        """
+        # make folder to save plots to
+        try:
+            sess_info = (self.loaddata.subj + '_' + str(self.loaddata.date) + '_' +
+                         self.loaddata.probe_label + '_')
+            image_path_overview = self.alf_path.joinpath('GUI_plots')
+            image_path = image_path_overview.joinpath(sess_info[:-1])
+        except Exception:
+            sess_info = ''
+            image_path_overview = self.alf_path.joinpath('GUI_plots')
+            image_path = image_path_overview
+
+        os.makedirs(image_path_overview, exist_ok=True)
+        os.makedirs(image_path, exist_ok=True)
+        # Reset all axis, put view back to 1 and remove any reference lines
+        self.reset_axis_button_pressed()
+        self.set_view(view=1, configure=False)
+        self.remove_lines_points()
+
+        # First go through all the image plots
+        self.fig_data_layout.removeItem(self.fig_probe)
+        self.fig_data_layout.removeItem(self.fig_probe_cb)
+        self.fig_data_layout.removeItem(self.fig_line)
+
+        width1 = self.fig_data_area.width()
+        height1 = self.fig_data_area.height()
+        ax_width = self.fig_img.getAxis('left').width()
+        ax_height = self.fig_img_cb.getAxis('top').height()
+
+        self.set_font(self.fig_img, 'left', ptsize=15, width=ax_width + 20)
+        self.set_font(self.fig_img, 'bottom', ptsize=15)
+        self.set_font(self.fig_img_cb, 'top', ptsize=15, height=ax_height + 15)
+
+        self.fig_data_area.resize(700, height1)
+
+        plot = None
+        start_plot = self.img_options_group.checkedAction()
+
+        while plot != start_plot:
+            self.set_font(self.fig_img_cb, 'top', ptsize=15, height=ax_height + 15)
+            exporter = pg.exporters.ImageExporter(self.fig_data_layout.scene())
+            exporter.export(str(image_path.joinpath(sess_info + 'img_' +
+                                                    self.img_options_group.checkedAction()
+                                                    .text() + '.png')))
+            self.toggle_plots(self.img_options_group)
+            plot = self.img_options_group.checkedAction()
+
+        self.set_font(self.fig_img, 'left', ptsize=8, width=ax_width)
+        self.set_font(self.fig_img, 'bottom', ptsize=8)
+        self.set_font(self.fig_img_cb, 'top', ptsize=8, height=ax_height)
+        self.fig_data_layout.removeItem(self.fig_img)
+        self.fig_data_layout.removeItem(self.fig_img_cb)
+
+        # Next go over probe plots
+        self.fig_data_layout.addItem(self.fig_probe_cb, 0, 0, 1, 2)
+        self.fig_data_layout.addItem(self.fig_probe, 1, 0)
+        self.set_axis(self.fig_probe, 'left', label='Distance from probe tip (uV)')
+        self.fig_probe.setFixedWidth(self.fig_probe_width + self.fig_ax_width + 20)
+        self.set_font(self.fig_probe, 'left', ptsize=15, width=ax_width + 20)
+        self.set_font(self.fig_probe_cb, 'top', ptsize=15, height=ax_height + 15)
+        self.fig_data_area.resize(250, height1)
+
+        plot = None
+        start_plot = self.probe_options_group.checkedAction()
+
+        while plot != start_plot:
+            self.set_font(self.fig_probe_cb, 'top', ptsize=15, height=ax_height + 15)
+            exporter = pg.exporters.ImageExporter(self.fig_data_layout.scene())
+            exporter.export(str(image_path.joinpath(sess_info + 'probe_' +
+                                                    self.probe_options_group.checkedAction().
+                                                    text() + '.png')))
+            self.toggle_plots(self.probe_options_group)
+            plot = self.probe_options_group.checkedAction()
+
+        self.fig_probe.setFixedWidth(self.fig_probe_width + self.fig_ax_width)
+        self.set_font(self.fig_probe, 'left', ptsize=8, width=ax_width)
+        self.set_font(self.fig_probe_cb, 'top', ptsize=8, height=ax_height)
+        self.fig_data_layout.removeItem(self.fig_probe)
+        self.fig_data_layout.removeItem(self.fig_probe_cb)
+
+        # Next go through the line plots
+        self.fig_data_layout.addItem(self.fig_probe_cb, 0, 0, 1, 2)
+        self.fig_probe_cb.clear()
+        text = self.fig_probe_cb.getAxis('top').label.toPlainText()
+        self.set_axis(self.fig_probe_cb, 'top', pen='w')
+        self.fig_data_layout.addItem(self.fig_line, 1, 0)
+
+        self.set_axis(self.fig_line, 'left', label='Distance from probe tip (um)')
+        self.set_font(self.fig_line, 'left', ptsize=15, width=ax_width + 20)
+        self.set_font(self.fig_line, 'bottom', ptsize=15)
+        self.fig_data_area.resize(200, height1)
+
+        plot = None
+        start_plot = self.line_options_group.checkedAction()
+        while plot != start_plot:
+            exporter = pg.exporters.ImageExporter(self.fig_data_layout.scene())
+            exporter.export(str(image_path.joinpath(sess_info + 'line_' +
+                                                    self.line_options_group.checkedAction().
+                                                    text() + '.png')))
+            self.toggle_plots(self.line_options_group)
+            plot = self.line_options_group.checkedAction()
+
+        [self.fig_probe_cb.addItem(cbar) for cbar in self.probe_cbars]
+        self.set_axis(self.fig_probe_cb, 'top', pen='k', label=text)
+        self.set_font(self.fig_line, 'left', ptsize=8, width=ax_width)
+        self.set_font(self.fig_line, 'bottom', ptsize=8)
+        self.fig_data_layout.removeItem(self.fig_line)
+        self.fig_data_layout.removeItem(self.fig_probe_cb)
+        self.fig_data_area.resize(width1, height1)
+        self.fig_data_layout.addItem(self.fig_probe_cb, 0, 0, 1, 2)
+        self.fig_data_layout.addItem(self.fig_img_cb, 0, 2)
+        self.fig_data_layout.addItem(self.fig_probe, 1, 0)
+        self.fig_data_layout.addItem(self.fig_line, 1, 1)
+        self.fig_data_layout.addItem(self.fig_img, 1, 2)
+        self.set_view(view=1, configure=False)
+
+        # Save slice images
+        plot = None
+        start_plot = self.slice_options_group.checkedAction()
+        while plot != start_plot:
+            self.toggle_channel_button_pressed()
+            self.traj_line.setData(x=self.xyz_channels[:, 0], y=self.xyz_channels[:, 2],
+                                   pen=self.rpen_dot)
+            self.fig_slice.addItem(self.traj_line)
+            slice_name = self.slice_options_group.checkedAction().text()
+            exporter = pg.exporters.ImageExporter(self.fig_slice)
+            exporter.export(str(image_path.joinpath(sess_info + 'slice_' + slice_name + '.png')))
+            self.toggle_plots(self.slice_options_group)
+            plot = self.slice_options_group.checkedAction()
+
+        plot = None
+        start_plot = self.slice_options_group.checkedAction()
+        while plot != start_plot:
+            self.toggle_channel_button_pressed()
+            self.traj_line.setData(x=self.xyz_channels[:, 0], y=self.xyz_channels[:, 2],
+                                   pen=self.rpen_dot)
+            self.fig_slice.addItem(self.traj_line)
+            slice_name = self.slice_options_group.checkedAction().text()
+            self.fig_slice.setXRange(min=np.min(self.xyz_channels[:, 0]) - 200 / 1e6,
+                                     max=np.max(self.xyz_channels[:, 0]) + 200 / 1e6)
+            self.fig_slice.setYRange(min=np.min(self.xyz_channels[:, 2]) - 500 / 1e6,
+                                     max=np.max(self.xyz_channels[:, 2]) + 500 / 1e6)
+            self.fig_slice.resize(50, self.slice_height)
+            exporter = pg.exporters.ImageExporter(self.fig_slice)
+            exporter.export(
+                str(image_path.joinpath(sess_info + 'slice_zoom_' + slice_name + '.png')))
+            self.fig_slice.resize(self.slice_width, self.slice_height)
+            self.fig_slice.setRange(rect=self.slice_rect)
+            self.toggle_plots(self.slice_options_group)
+            plot = self.slice_options_group.checkedAction()
+
+        # Save the brain regions image
+        self.set_axis(self.fig_hist_extra_yaxis, 'left')
+        # Add labels to show which ones are aligned
+        self.set_axis(self.fig_hist, 'bottom', label='aligned', ticks=False)
+        self.set_font(self.fig_hist, 'bottom', ptsize=12)
+        self.set_axis(self.fig_hist_ref, 'bottom', label='original', ticks=False)
+        self.set_font(self.fig_hist_ref, 'bottom', ptsize=12)
+        exporter = pg.exporters.ImageExporter(self.fig_hist_layout.scene())
+        exporter.export(str(image_path.joinpath(sess_info + 'hist.png')))
+        self.set_axis(self.fig_hist_extra_yaxis, 'left', pen=None)
+        self.set_font(self.fig_hist, 'bottom', ptsize=8)
+        self.set_axis(self.fig_hist, 'bottom', pen='w')
+        self.set_font(self.fig_hist_ref, 'bottom', ptsize=8)
+        self.set_axis(self.fig_hist_ref, 'bottom', pen='w')
+
+        make_overview_plot(image_path, sess_info)
+
+    def toggle_plots(self, options_group):
+        """
+        Allows user to toggle through image, line, probe and slice plots using keyboard shortcuts
+        Alt+1, Alt+2, Alt+3 and Alt+4 respectively
+        :param options_group: Set of plots to toggle through
+        :type options_group: QtGui.QActionGroup
+        """
+
+        current_act = options_group.checkedAction()
+        actions = options_group.actions()
+        current_idx = [iA for iA, act in enumerate(actions) if act == current_act][0]
+        next_idx = np.mod(current_idx + 1, len(actions))
+        actions[next_idx].setChecked(True)
+        actions[next_idx].trigger()
+
+    """
+    Plot functions
+    """
+
+    def plot_histology(self, fig, ax='left', movable=True):
+        """
+        Plots histology figure - brain regions that intersect with probe track
+        :param fig: figure on which to plot
+        :type fig: pyqtgraph PlotWidget
+        :param ax: orientation of axis, must be one of 'left' (fig_hist) or 'right' (fig_hist_ref)
+        :type ax: string
+        :param movable: whether probe reference lines can be moved, True for fig_hist, False for
+                        fig_hist_ref
+        :type movable: Bool
+        """
+        fig.clear()
+        self.hist_regions = np.empty((0, 1))
+        axis = fig.getAxis(ax)
+        axis.setTicks([self.hist_data['axis_label'][self.idx]])
+        axis.setZValue(10)
+
+        # Plot each histology region
+        for ir, reg in enumerate(self.hist_data['region'][self.idx]):
+            colour = QtGui.QColor(*self.hist_data['colour'][ir])
+            region = pg.LinearRegionItem(values=(reg[0], reg[1]),
+                                         orientation=pg.LinearRegionItem.Horizontal,
+                                         brush=colour, movable=False)
+            # Add a white line at the boundary between regions
+            bound = pg.InfiniteLine(pos=reg[0], angle=0, pen='w')
+            fig.addItem(region)
+            fig.addItem(bound)
+            # Need to keep track of each histology region for label pressed interaction
+            self.hist_regions = np.vstack([self.hist_regions, region])
+
+        self.selected_region = self.hist_regions[-2]
+
+        # Boundary for final region
+        bound = pg.InfiniteLine(pos=self.hist_data['region'][self.idx][-1][1], angle=0,
+                                pen='w')
+        fig.addItem(bound)
+        # Add dotted lines to plot to indicate region along probe track where electrode
+        # channels are distributed
+        self.tip_pos = pg.InfiniteLine(pos=self.probe_tip, angle=0, pen=self.kpen_dot,
+                                       movable=movable)
+        self.top_pos = pg.InfiniteLine(pos=self.probe_top, angle=0, pen=self.kpen_dot,
+                                       movable=movable)
+
+        # Lines can be moved to adjust location of channels along the probe track
+        # Ensure distance between bottom and top channel is always constant at 3840um and that
+        # lines can't be moved outside interpolation bounds
+        # Add offset of 1um to keep within bounds of interpolation
+        offset = 1
+        self.tip_pos.setBounds((self.track[self.idx][0] * 1e6 + offset,
+                                self.track[self.idx][-1] * 1e6 -
+                                (self.probe_top + offset)))
+        self.top_pos.setBounds((self.track[self.idx][0] * 1e6 + (self.probe_top + offset),
+                                self.track[self.idx][-1] * 1e6 - offset))
+        self.tip_pos.sigPositionChanged.connect(self.tip_line_moved)
+        self.top_pos.sigPositionChanged.connect(self.top_line_moved)
+
+        # Add lines to figure
+        fig.addItem(self.tip_pos)
+        fig.addItem(self.top_pos)
+
+    def plot_histology_ref(self, fig, ax='right', movable=False):
+        """
+        Plots histology figure - brain regions that intersect with probe track
+        :param fig: figure on which to plot
+        :type fig: pyqtgraph PlotWidget
+        :param ax: orientation of axis, must be one of 'left' (fig_hist) or 'right' (fig_hist_ref)
+        :type ax: string
+        :param movable: whether probe reference lines can be moved, True for fig_hist, False for
+                        fig_hist_ref
+        :type movable: Bool
+        """
+        fig.clear()
+        self.hist_ref_regions = np.empty((0, 1))
+        axis = fig.getAxis(ax)
+        axis.setTicks([self.hist_data_ref['axis_label']])
+        axis.setZValue(10)
+        self.set_axis(self.fig_hist_ref, 'bottom', pen='w')
+
+        # Plot each histology region
+        for ir, reg in enumerate(self.hist_data_ref['region']):
+            colour = QtGui.QColor(*self.hist_data['colour'][ir])
+            region = pg.LinearRegionItem(values=(reg[0], reg[1]),
+                                         orientation=pg.LinearRegionItem.Horizontal,
+                                         brush=colour, movable=False)
+            bound = pg.InfiniteLine(pos=reg[0], angle=0, pen='w')
+            fig.addItem(region)
+            fig.addItem(bound)
+            self.hist_ref_regions = np.vstack([self.hist_ref_regions, region])
+
+        bound = pg.InfiniteLine(pos=self.hist_data_ref['region'][-1][1], angle=0,
+                                pen='w')
+        fig.addItem(bound)
+        # Add dotted lines to plot to indicate region along probe track where electrode
+        # channels are distributed
+        self.tip_pos = pg.InfiniteLine(pos=self.probe_tip, angle=0, pen=self.kpen_dot,
+                                       movable=movable)
+        self.top_pos = pg.InfiniteLine(pos=self.probe_top, angle=0, pen=self.kpen_dot,
+                                       movable=movable)
+        # Add lines to figure
+        fig.addItem(self.tip_pos)
+        fig.addItem(self.top_pos)
+
+    def plot_histology_nearby(self, fig, ax='right', movable=False):
+        """
+        Plots histology figure - brain regions that intersect with probe track
+        :param fig: figure on which to plot
+        :type fig: pyqtgraph PlotWidget
+        :param ax: orientation of axis, must be one of 'left' (fig_hist) or 'right' (fig_hist_ref)
+        :type ax: string
+        :param movable: whether probe reference lines can be moved, True for fig_hist, False for
+                        fig_hist_ref
+        :type movable: Bool
+        """
+        fig.clear()
+        self.hist_ref_regions = np.empty((0, 1))
+        axis = fig.getAxis(ax)
+        axis.setTicks([self.hist_data_ref['axis_label']])
+        axis.setZValue(10)
+
+        self.set_axis(fig, 'bottom', label='dist to boundary (um)')
+        fig.setXRange(min=0, max=100)
+        fig.setYRange(min=self.probe_tip - self.probe_extra, max=self.probe_top + self.probe_extra,
+                      padding=self.pad)
+
+        # Plot nearby regions
+        for ir, (x, y, c) in enumerate(zip(self.hist_nearby_x, self.hist_nearby_y,
+                                           self.hist_nearby_col)):
+            colour = QtGui.QColor(c)
+            plot = pg.PlotCurveItem()
+            plot.setData(x=x, y=y * 1e6, fillLevel=10, fillOutline=True)
+            plot.setBrush(colour)
+            plot.setPen(colour)
+            fig.addItem(plot)
+
+        for ir, (x, y, c) in enumerate(zip(self.hist_nearby_parent_x, self.hist_nearby_parent_y,
+                                           self.hist_nearby_parent_col)):
+            colour = QtGui.QColor(c)
+            colour.setAlpha(70)
+            plot = pg.PlotCurveItem()
+            plot.setData(x=x, y=y * 1e6, fillLevel=10, fillOutline=True)
+            plot.setBrush(colour)
+            plot.setPen(colour)
+            fig.addItem(plot)
+
+        # Add dotted lines to plot to indicate region along probe track where electrode
+        # channels are distributed
+        self.tip_pos = pg.InfiniteLine(pos=self.probe_tip, angle=0, pen=self.kpen_dot,
+                                       movable=movable)
+        self.top_pos = pg.InfiniteLine(pos=self.probe_top, angle=0, pen=self.kpen_dot,
+                                       movable=movable)
+        # Add lines to figure
+        fig.addItem(self.tip_pos)
+        fig.addItem(self.top_pos)
+
+    def offset_hist_data(self):
+        """
+        Offset location of probe tip along probe track
+        """
+        self.track[self.idx] = (self.track[self.idx_prev] + self.tip_pos.value() / 1e6)
+        self.features[self.idx] = (self.features[self.idx_prev])
+
+        self.hist_data['region'][self.idx], self.hist_data['axis_label'][self.idx] \
+            = self.ephysalign.scale_histology_regions(self.features[self.idx],
+                                                      self.track[self.idx])
+        self.scale_data['region'][self.idx], self.scale_data['scale'][self.idx] \
+            = self.ephysalign.get_scale_factor(self.hist_data['region'][self.idx])
+
+    def scale_hist_data(self):
+        """
+        Scale brain regions along probe track
+        """
+        # Track --> histology plot
+        line_track = np.array([line[0].pos().y() for line in self.lines_tracks]) / 1e6
+        # Feature --> ephys data plots
+        line_feature = np.array([line[0].pos().y() for line in self.lines_features]) / 1e6
+        depths_track = np.sort(np.r_[self.track[self.idx_prev][[0, -1]], line_track])
+
+        self.track[self.idx] = self.ephysalign.feature2track(depths_track,
+                                                             self.features[self.idx_prev],
+                                                             self.track[self.idx_prev])
+
+        self.features[self.idx] = np.sort(np.r_[self.features[self.idx_prev]
+                                                [[0, -1]], line_feature])
+
+        if (self.features[self.idx].size >= 5) & self.lin_fit:
+            self.features[self.idx], self.track[self.idx] = \
+                self.ephysalign.adjust_extremes_linear(self.features[self.idx],
+                                                       self.track[self.idx], self.extend_feature)
+
+        else:
+            self.track[self.idx] = self.ephysalign.adjust_extremes_uniform(self.features[self.idx],
+                                                                           self.track[self.idx])
+        self.hist_data['region'][self.idx], self.hist_data['axis_label'][self.idx] \
+            = self.ephysalign.scale_histology_regions(self.features[self.idx],
+                                                      self.track[self.idx])
+        self.scale_data['region'][self.idx], self.scale_data['scale'][self.idx] \
+            = self.ephysalign.get_scale_factor(self.hist_data['region'][self.idx])
+
+        # to automatically have lines go to correct position
+        # self.loaddata.track2feature(line_track, self.idx)
+
+    def plot_scale_factor(self):
+        """
+        Plots the scale factor applied to brain regions along probe track, displayed
+        alongside histology figure
+        """
+        self.fig_scale.clear()
+        self.scale_regions = np.empty((0, 1))
+        self.scale_factor = self.scale_data['scale'][self.idx]
+        scale_factor = self.scale_data['scale'][self.idx] - 0.5
+        color_bar = cb.ColorBar('seismic')
+        cbar = color_bar.makeColourBar(20, 5, self.fig_scale_cb, min=0.5, max=1.5,
+                                       label='Scale Factor')
+        colours = color_bar.map.mapToQColor(scale_factor)
+
+        for ir, reg in enumerate(self.scale_data['region'][self.idx]):
+            region = pg.LinearRegionItem(values=(reg[0], reg[1]),
+                                         orientation=pg.LinearRegionItem.Horizontal,
+                                         brush=colours[ir], movable=False)
+            bound = pg.InfiniteLine(pos=reg[0], angle=0, pen=colours[ir])
+
+            self.fig_scale.addItem(region)
+            self.fig_scale.addItem(bound)
+            self.scale_regions = np.vstack([self.scale_regions, region])
+
+        bound = pg.InfiniteLine(pos=self.scale_data['region'][self.idx][-1][1], angle=0,
+                                pen=colours[-1])
+
+        self.fig_scale.addItem(bound)
+
+        self.fig_scale.setYRange(min=self.probe_tip - self.probe_extra,
+                                 max=self.probe_top + self.probe_extra, padding=self.pad)
+        self.fig_scale_cb.addItem(cbar)
+
+    def plot_fit(self):
+        """
+        Plots the scale factor and offset applied to channels along depth of probe track
+        relative to orignal position of channels
+        """
+        self.fit_plot.setData(x=self.features[self.idx] * 1e6,
+                              y=self.track[self.idx] * 1e6)
+        self.fit_scatter.setData(x=self.features[self.idx] * 1e6,
+                                 y=self.track[self.idx] * 1e6)
+
+        depth_lin = self.ephysalign.feature2track_lin(self.depth / 1e6, self.features[self.idx],
+                                                      self.track[self.idx])
+        if np.any(depth_lin):
+            self.fit_plot_lin.setData(x=self.depth, y=depth_lin * 1e6)
+        else:
+            self.fit_plot_lin.setData()
+
+    def plot_slice(self, data, img_type):
+        self.fig_slice.clear()
+        self.slice_chns = []
+        self.slice_lines = []
+        img = pg.ImageItem()
+        img.setImage(data[img_type])
+
+        if img_type == 'label':
+            img.translate(data['offset'][0], data['offset'][1])
+            img.scale(data['scale'][0], data['scale'][1])
+            self.fig_slice_layout.removeItem(self.slice_item)
+            self.fig_slice_layout.addItem(self.fig_slice_hist_alt, 0, 1)
+            self.slice_item = self.fig_slice_hist_alt
+        else:
+            img.translate(data['offset'][0], data['offset'][1])
+            img.scale(data['scale'][0], data['scale'][1])
+            color_bar = cb.ColorBar('cividis')
+            lut = color_bar.getColourMap()
+            img.setLookupTable(lut)
+            self.fig_slice_layout.removeItem(self.slice_item)
+            self.fig_slice_hist = pg.HistogramLUTItem()
+            self.fig_slice_hist.axis.hide()
+            self.fig_slice_hist.setImageItem(img)
+            self.fig_slice_hist.gradient.setColorMap(color_bar.map)
+            self.fig_slice_hist.autoHistogramRange()
+            self.fig_slice_layout.addItem(self.fig_slice_hist, 0, 1)
+            hist_levels = self.fig_slice_hist.getLevels()
+            hist_val, hist_count = img.getHistogram()
+            upper_idx = np.where(hist_count > 10)[0][-1]
+            upper_val = hist_val[upper_idx]
+            if hist_levels[0] != 0:
+                self.fig_slice_hist.setLevels(min=hist_levels[0], max=upper_val)
+            self.slice_item = self.fig_slice_hist
+
+        self.fig_slice.addItem(img)
+        self.traj_line = pg.PlotCurveItem()
+        self.traj_line.setData(x=self.xyz_track[:, 0], y=self.xyz_track[:, 2], pen=self.kpen_solid)
+        self.fig_slice.addItem(self.traj_line)
+        self.plot_channels()
+
+    def plot_channels(self):
+        self.channel_status = True
+        self.xyz_channels = self.ephysalign.get_channel_locations(self.features[self.idx],
+                                                                  self.track[self.idx])
+        if not self.slice_chns:
+            self.slice_lines = []
+            self.slice_chns = pg.ScatterPlotItem()
+            self.slice_chns.setData(x=self.xyz_channels[:, 0], y=self.xyz_channels[:, 2], pen='r',
+                                    brush='r')
+            self.fig_slice.addItem(self.slice_chns)
+            track_lines = self.ephysalign.get_perp_vector(self.features[self.idx],
+                                                          self.track[self.idx])
+
+            for ref_line in track_lines:
+                line = pg.PlotCurveItem()
+                line.setData(x=ref_line[:, 0], y=ref_line[:, 2], pen=self.kpen_dot)
+                self.fig_slice.addItem(line)
+                self.slice_lines.append(line)
+
+        else:
+            for line in self.slice_lines:
+                self.fig_slice.removeItem(line)
+            self.slice_lines = []
+            track_lines = self.ephysalign.get_perp_vector(self.features[self.idx],
+                                                          self.track[self.idx])
+
+            for ref_line in track_lines:
+                line = pg.PlotCurveItem()
+                line.setData(x=ref_line[:, 0], y=ref_line[:, 2], pen=self.kpen_dot)
+                self.fig_slice.addItem(line)
+                self.slice_lines.append(line)
+            self.slice_chns.setData(x=self.xyz_channels[:, 0], y=self.xyz_channels[:, 2], pen='r',
+                                    brush='r')
+
+    def plot_scatter(self, data):
+        """
+        Plots a 2D scatter plot with electrophysiology data
+        param data: dictionary of data to plot
+            {'x': x coordinate of data, np.array((npoints)), float
+             'y': y coordinate of data, np.array((npoints)), float
+             'size': size of data points, np.array((npoints)), float
+             'colour': colour of data points, np.array((npoints)), QtGui.QColor
+             'xrange': range to display of x axis, np.array([min range, max range]), float
+             'xaxis': label for xaxis, string
+            }
+        type data: dict
+        """
+        if not data:
+            print('data for this plot not available')
+            return
+        else:
+            [self.fig_img.removeItem(plot) for plot in self.img_plots]
+            [self.fig_img_cb.removeItem(cbar) for cbar in self.img_cbars]
+            self.img_plots = []
+            self.img_cbars = []
+            connect = np.zeros(data['x'].size, dtype=int)
+            size = data['size'].tolist()
+            symbol = data['symbol'].tolist()
+
+            color_bar = cb.ColorBar(data['cmap'])
+            cbar = color_bar.makeColourBar(20, 5, self.fig_img_cb, min=np.min(data['levels'][0]),
+                                           max=np.max(data['levels'][1]), label=data['title'])
+            self.fig_img_cb.addItem(cbar)
+            self.img_cbars.append(cbar)
+
+            if type(np.any(data['colours'])) == QtGui.QColor:
+                brush = data['colours'].tolist()
+            else:
+                brush = color_bar.map.mapToQColor(data['colours'])
+
+            plot = pg.PlotDataItem()
+            plot.setData(x=data['x'], y=data['y'], connect=connect,
+                         symbol=symbol, symbolSize=size, symbolBrush=brush, symbolPen=data['pen'])
+            self.fig_img.addItem(plot)
+            self.fig_img.setXRange(min=data['xrange'][0], max=data['xrange'][1],
+                                   padding=0)
+            self.fig_img.setYRange(min=self.probe_tip - self.probe_extra,
+                                   max=self.probe_top + self.probe_extra, padding=self.pad)
+            self.set_axis(self.fig_img, 'bottom', label=data['xaxis'])
+            self.scale = 1
+            self.img_plots.append(plot)
+            self.data_plot = plot
+            self.xrange = data['xrange']
+
+            if data['cluster']:
+                self.data = data['x']
+                self.data_plot.sigPointsClicked.connect(self.cluster_clicked)
+
+    def plot_line(self, data):
+        """
+        Plots a 1D line plot with electrophysiology data
+        param data: dictionary of data to plot
+            {'x': x coordinate of data, np.array((npoints)), float
+             'y': y coordinate of data, np.array((npoints)), float
+             'xrange': range to display of x axis, np.array([min range, max range]), float
+             'xaxis': label for xaxis, string
+            }
+        type data: dict
+        """
+        if not data:
+            print('data for this plot not available')
+            return
+        else:
+            [self.fig_line.removeItem(plot) for plot in self.line_plots]
+            self.line_plots = []
+            line = pg.PlotCurveItem()
+            line.setData(x=data['x'], y=data['y'])
+            line.setPen(self.kpen_solid)
+            self.fig_line.addItem(line)
+            self.fig_line.setXRange(min=data['xrange'][0], max=data['xrange'][1], padding=0)
+            self.fig_line.setYRange(min=self.probe_tip - self.probe_extra,
+                                    max=self.probe_top + self.probe_extra, padding=self.pad)
+            self.set_axis(self.fig_line, 'bottom', label=data['xaxis'])
+            self.line_plots.append(line)
+
+    def plot_probe(self, data, bounds=None):
+        """
+        Plots a 2D image with probe geometry
+        param data: dictionary of data to plot
+            {'img': image data for each channel bank, list of np.array((1,ny)), list
+             'scale': scaling to apply to each image, list of np.array([xscale,yscale]), list
+             'offset': offset to apply to each image, list of np.array([xoffset,yoffset]), list
+             'level': colourbar extremes np.array([min val, max val]), float
+             'cmap': colourmap to use, string
+             'xrange': range to display of x axis, np.array([min range, max range]), float
+             'title': description to place on colorbar, string
+            }
+        type data: dict
+        """
+        if not data:
+            print('data for this plot not available')
+            return
+        else:
+            [self.fig_probe.removeItem(plot) for plot in self.probe_plots]
+            [self.fig_probe_cb.removeItem(cbar) for cbar in self.probe_cbars]
+            [self.fig_probe.removeItem(line) for line in self.probe_bounds]
+            self.set_axis(self.fig_probe_cb, 'top', pen='w')
+            self.probe_plots = []
+            self.probe_cbars = []
+            self.probe_bounds = []
+            color_bar = cb.ColorBar(data['cmap'])
+            lut = color_bar.getColourMap()
+            for img, scale, offset in zip(data['img'], data['scale'], data['offset']):
+                image = pg.ImageItem()
+                image.setImage(img)
+                image.translate(offset[0], offset[1])
+                image.scale(scale[0], scale[1])
+                image.setLookupTable(lut)
+                image.setLevels((data['levels'][0], data['levels'][1]))
+                self.fig_probe.addItem(image)
+                self.probe_plots.append(image)
+
+            cbar = color_bar.makeColourBar(20, 5, self.fig_probe_cb, min=data['levels'][0],
+                                           max=data['levels'][1], label=data['title'], lim=True)
+            self.fig_probe_cb.addItem(cbar)
+            self.probe_cbars.append(cbar)
+
+            self.fig_probe.setXRange(min=data['xrange'][0], max=data['xrange'][1], padding=0)
+            self.fig_probe.setYRange(min=self.probe_tip - self.probe_extra,
+                                     max=self.probe_top + self.probe_extra, padding=self.pad)
+            if bounds is not None:
+                # add some infinite line stuff
+                for bound in bounds:
+                    line = pg.InfiniteLine(pos=bound, angle=0, pen='w')
+                    self.fig_probe.addItem(line)
+                    self.probe_bounds.append(line)
+
+    def plot_image(self, data):
+        """
+        Plots a 2D image with with electrophysiology data
+        param data: dictionary of data to plot
+            {'img': image data, np.array((nx,ny)), float
+             'scale': scaling to apply to each axis, np.array([xscale,yscale]), float
+             'level': colourbar extremes np.array([min val, max val]), float
+             'cmap': colourmap to use, string
+             'xrange': range to display of x axis, np.array([min range, max range]), float
+             'xaxis': label for xaxis, string
+             'title': description to place on colorbar, string
+            }
+        type data: dict
+        """
+        if not data:
+            print('data for this plot not available')
+            return
+        else:
+            [self.fig_img.removeItem(plot) for plot in self.img_plots]
+            [self.fig_img_cb.removeItem(cbar) for cbar in self.img_cbars]
+            self.set_axis(self.fig_img_cb, 'top', pen='w')
+            self.img_plots = []
+            self.img_cbars = []
+
+            image = pg.ImageItem()
+            image.setImage(data['img'])
+            image.translate(data['offset'][0], data['offset'][1])
+            image.scale(data['scale'][0], data['scale'][1])
+            cmap = data.get('cmap', [])
+            if cmap:
+                color_bar = cb.ColorBar(data['cmap'])
+                lut = color_bar.getColourMap()
+                image.setLookupTable(lut)
+                image.setLevels((data['levels'][0], data['levels'][1]))
+                cbar = color_bar.makeColourBar(20, 5, self.fig_img_cb, min=data['levels'][0],
+                                               max=data['levels'][1], label=data['title'])
+                self.fig_img_cb.addItem(cbar)
+                self.img_cbars.append(cbar)
+            else:
+                image.setLevels((1, 0))
+
+            self.fig_img.addItem(image)
+            self.img_plots.append(image)
+            self.fig_img.setXRange(min=data['xrange'][0], max=data['xrange'][1], padding=0)
+            self.fig_img.setYRange(min=self.probe_tip - self.probe_extra,
+                                   max=self.probe_top + self.probe_extra, padding=self.pad)
+            self.set_axis(self.fig_img, 'bottom', label=data['xaxis'])
+            self.scale = data['scale'][1]
+            self.data_plot = image
+            self.xrange = data['xrange']
+
+    """
+    Interaction functions
+    """
+
+    def on_subject_selected(self, idx):
+        """
+        Triggered when subject is selected from drop down list options
+        :param idx: index chosen subject (item) in drop down list
+        :type idx: int
+        """
+        self.data_status = False
+        self.sess_list.clear()
+        sessions = self.loaddata.get_sessions(idx)
+        self.populate_lists(sessions, self.sess_list, self.sess_combobox)
+        self.prev_alignments = self.loaddata.get_info(0)
+        self.nearby, self.dist, self.dist_mlap = self.loaddata.get_nearby_trajectories()
+        self.populate_lists(self.prev_alignments, self.align_list, self.align_combobox)
+        self.feature_prev, self.track_prev = self.loaddata.get_starting_alignment(0)
+
+    def on_session_selected(self, idx):
+        """
+        Triggered when session is selected from drop down list options
+        :param idx: index of chosen session (item) in drop down list
+        :type idx: int
+        """
+        self.data_status = False
+        self.prev_alignments = self.loaddata.get_info(idx)
+        self.nearby, self.dist, self.dist_mlap = self.loaddata.get_nearby_trajectories()
+        self.populate_lists(self.prev_alignments, self.align_list, self.align_combobox)
+        self.feature_prev, self.track_prev = self.loaddata.get_starting_alignment(0)
+
+    def on_folder_selected(self):
+        """
+        Triggered in offline mode when folder button is clicked
+        """
+        self.data_status = False
+        folder_path = Path(QtWidgets.QFileDialog.getExistingDirectory(None, "Select Folder"))
+        self.folder_line.setText(str(folder_path))
+        self.prev_alignments = self.loaddata.get_info(folder_path)
+        self.populate_lists(self.prev_alignments, self.align_list, self.align_combobox)
+        self.feature_prev, self.track_prev = self.loaddata.get_starting_alignment(0)
+
+    def on_alignment_selected(self, idx):
+        self.feature_prev, self.track_prev = self.loaddata.get_starting_alignment(idx)
+
+    def data_button_pressed(self):
+        """
+        Triggered when Get Data button pressed, uses subject and session info to find eid and
+        downloads and computes data needed for GUI display
+        """
+        # Clear all plots from previous session
+        [self.fig_img.removeItem(plot) for plot in self.img_plots]
+        [self.fig_img.removeItem(cbar) for cbar in self.img_cbars]
+        [self.fig_line.removeItem(plot) for plot in self.line_plots]
+        [self.fig_probe.removeItem(plot) for plot in self.probe_plots]
+        [self.fig_probe.removeItem(cbar) for cbar in self.probe_cbars]
+        self.fig_slice.clear()
+        self.fig_hist.clear()
+        self.fig_hist_ref.clear()
+        self.fig_scale.clear()
+        self.fit_plot.setData()
+        self.remove_lines_points()
+        self.init_variables()
+
+        # Only run once
+        if not self.data_status:
+            self.alf_path, ephys_path, self.chn_depths, self.sess_notes = self.loaddata.get_data()
+            if not self.alf_path:
+                return
+            else:
+                self.xyz_picks = self.loaddata.get_xyzpicks()
+
+        if np.any(self.feature_prev):
+            self.ephysalign = EphysAlignment(self.xyz_picks, self.chn_depths,
+                                             track_prev=self.track_prev,
+                                             feature_prev=self.feature_prev,
+                                             brain_atlas=self.loaddata.brain_atlas)
+        else:
+            self.ephysalign = EphysAlignment(self.xyz_picks, self.chn_depths,
+                                             brain_atlas=self.loaddata.brain_atlas)
+
+        self.features[self.idx], self.track[self.idx], self.xyz_track \
+            = self.ephysalign.get_track_and_feature()
+
+        self.hist_data['region'][self.idx], self.hist_data['axis_label'][self.idx] \
+            = self.ephysalign.scale_histology_regions(self.features[self.idx],
+                                                      self.track[self.idx])
+        self.hist_data['colour'] = self.ephysalign.region_colour
+        self.scale_data['region'][self.idx], self.scale_data['scale'][self.idx] \
+            = self.ephysalign.get_scale_factor(self.hist_data['region'][self.idx])
+
+        self.hist_data_ref['region'], self.hist_data_ref['axis_label'] \
+            = self.ephysalign.scale_histology_regions(self.ephysalign.track_extent,
+                                                      self.ephysalign.track_extent)
+        self.hist_data_ref['colour'] = self.ephysalign.region_colour
+
+        if not self.data_status:
+            self.plotdata = pd.PlotData(self.alf_path, ephys_path)
+            self.scat_drift_data = self.plotdata.get_depth_data_scatter()
+            (self.scat_fr_data, self.scat_p2t_data,
+             self.scat_amp_data) = self.plotdata.get_fr_p2t_data_scatter()
+            self.img_corr_data = self.plotdata.get_correlation_data_img()
+            self.img_fr_data = self.plotdata.get_fr_img()
+            self.img_rms_APdata, self.probe_rms_APdata = self.plotdata.get_rms_data_img_probe('AP')
+            self.img_rms_LFPdata, self.probe_rms_LFPdata = self.plotdata.get_rms_data_img_probe(
+                'LF')
+            self.img_lfp_data, self.probe_lfp_data = self.plotdata.get_lfp_spectrum_data()
+            self.line_fr_data, self.line_amp_data = self.plotdata.get_fr_amp_data_line()
+            self.probe_rfmap, self.rfmap_boundaries = self.plotdata.get_rfmap_data()
+            self.img_stim_data = self.plotdata.get_passive_events()
+            self.slice_data = self.loaddata.get_slice_images(self.ephysalign.xyz_samples)
+
+            self.data_status = True
+
+            self.init_menubar()
+
+        # Initialise checked plots
+        self.img_init.setChecked(True)
+        self.line_init.setChecked(True)
+        self.probe_init.setChecked(True)
+        self.unit_init.setChecked(True)
+        self.slice_init.setChecked(True)
+
+        # Initialise ephys plots
+        self.plot_image(self.img_fr_data)
+        self.plot_probe(self.probe_rms_APdata)
+        self.plot_line(self.line_fr_data)
+
+        # Initialise histology plots
+        self.plot_histology_ref(self.fig_hist_ref)
+        self.plot_histology(self.fig_hist)
+        self.label_status = False
+        self.toggle_labels_button_pressed()
+        self.plot_scale_factor()
+        if np.any(self.feature_prev):
+            self.create_lines(self.feature_prev[1:-1] * 1e6)
+
+        # Initialise slice and fit images
+        self.plot_fit()
+        self.plot_slice(self.slice_data, 'hist_rd')
+
+        # Only configure the view the first time the GUI is launched
+        self.set_view(view=1, configure=self.configure)
+        self.configure = False
+
+    def compute_nearby_boundaries(self):
+        nearby_bounds = self.ephysalign.get_nearest_boundary(self.ephysalign.xyz_samples,
+                                                             self.allen, steps=6,
+                                                             brain_atlas=self.loaddata.brain_atlas)
+        [self.hist_nearby_x, self.hist_nearby_y,
+         self.hist_nearby_col] = self.ephysalign.arrange_into_regions(
+            self.ephysalign.sampling_trk, nearby_bounds['id'], nearby_bounds['dist'],
+            nearby_bounds['col'])
+
+        [self.hist_nearby_parent_x,
+         self.hist_nearby_parent_y,
+         self.hist_nearby_parent_col] = self.ephysalign.arrange_into_regions(
+            self.ephysalign.sampling_trk, nearby_bounds['parent_id'], nearby_bounds['parent_dist'],
+            nearby_bounds['parent_col'])
+
+    def toggle_histology_button_pressed(self):
+        self.hist_bound_status = not self.hist_bound_status
+
+        if not self.hist_bound_status:
+            if self.hist_nearby_x is None:
+                self.compute_nearby_boundaries()
+
+            self.plot_histology_nearby(self.fig_hist_ref)
+        else:
+            self.plot_histology_ref(self.fig_hist_ref)
+
+    def filter_unit_pressed(self, type):
+        self.plotdata.filter_units(type)
+        self.scat_drift_data = self.plotdata.get_depth_data_scatter()
+        (self.scat_fr_data, self.scat_p2t_data,
+         self.scat_amp_data) = self.plotdata.get_fr_p2t_data_scatter()
+        self.img_corr_data = self.plotdata.get_correlation_data_img()
+        self.img_fr_data = self.plotdata.get_fr_img()
+        self.line_fr_data, self.line_amp_data = self.plotdata.get_fr_amp_data_line()
+        self.probe_rfmap, self.rfmap_boundaries = self.plotdata.get_rfmap_data()
+        self.img_stim_data = self.plotdata.get_passive_events()
+        self.img_init.setChecked(True)
+        self.line_init.setChecked(True)
+        self.probe_init.setChecked(True)
+        self.plot_image(self.img_fr_data)
+        self.plot_probe(self.probe_rms_APdata)
+        self.plot_line(self.line_fr_data)
+
+    def fit_button_pressed(self):
+        """
+        Triggered when fit button or Enter key pressed, applies scaling factor to brain regions
+        according to locations of reference lines on ephys and histology plots. Updates all plots
+        and indices after scaling has been applied
+        """
+        # Use a cyclic buffer of length self.max_idx to hold information about previous moves,
+        # when a new move is initiated ensures indexes are all correct so user can only access
+        # fixed number of previous or next moves
+        if self.current_idx < self.last_idx:
+            self.total_idx = np.copy(self.current_idx)
+            self.diff_idx = (np.mod(self.last_idx, self.max_idx) - np.mod(self.total_idx,
+                                                                          self.max_idx))
+            if self.diff_idx >= 0:
+                self.diff_idx = self.max_idx - self.diff_idx
+            else:
+                self.diff_idx = np.abs(self.diff_idx)
+        else:
+            self.diff_idx = self.max_idx - 1
+
+        self.total_idx += 1
+        self.current_idx += 1
+        self.idx_prev = np.copy(self.idx)
+        self.idx = np.mod(self.current_idx, self.max_idx)
+        self.scale_hist_data()
+        self.plot_histology(self.fig_hist)
+        self.plot_scale_factor()
+        self.plot_fit()
+        self.plot_channels()
+        self.remove_lines_points()
+        self.add_lines_points()
+        self.update_lines_points()
+        self.fig_hist.setYRange(min=self.probe_tip - self.probe_extra,
+                                max=self.probe_top + self.probe_extra, padding=self.pad)
+        self.update_string()
+
+    def offset_button_pressed(self):
+        """
+        Triggered when offset button or o key pressed, applies offset to brain regions according to
+        locations of probe tip line on histology plot. Updates all plots and indices after offset
+        has been applied
+        """
+
+        if self.current_idx < self.last_idx:
+            self.total_idx = np.copy(self.current_idx)
+            self.diff_idx = (np.mod(self.last_idx, self.max_idx) - np.mod(self.total_idx,
+                                                                          self.max_idx))
+            if self.diff_idx >= 0:
+                self.diff_idx = self.max_idx - self.diff_idx
+            else:
+                self.diff_idx = np.abs(self.diff_idx)
+        else:
+            self.diff_idx = self.max_idx - 1
+
+        self.total_idx += 1
+        self.current_idx += 1
+        self.idx_prev = np.copy(self.idx)
+        self.idx = np.mod(self.current_idx, self.max_idx)
+        self.offset_hist_data()
+        self.plot_histology(self.fig_hist)
+        self.plot_scale_factor()
+        self.plot_fit()
+        self.plot_channels()
+        self.remove_lines_points()
+        self.add_lines_points()
+        self.update_lines_points()
+        self.fig_hist.setYRange(min=self.probe_tip - self.probe_extra,
+                                max=self.probe_top + self.probe_extra, padding=self.pad)
+        self.update_string()
+
+    def movedown_button_pressed(self):
+        """
+        Triggered when Shift+down key pressed. Moves probe tip down by 50um and offsets data
+        """
+        if self.track[self.idx][-1] - 50 / 1e6 >= np.max(self.chn_depths) / 1e6:
+            self.track[self.idx] -= 50 / 1e6
+            self.offset_button_pressed()
+
+    def moveup_button_pressed(self):
+        """
+        Triggered when Shift+down key pressed. Moves probe tip up by 50um and offsets data
+        """
+        if self.track[self.idx][0] + 50 / 1e6 <= np.min(self.chn_depths) / 1e6:
+            self.track[self.idx] += 50 / 1e6
+            self.offset_button_pressed()
+
+    def toggle_labels_button_pressed(self):
+        """
+        Triggered when Shift+A key pressed. Shows/hides labels Allen atlas labels on brain regions
+        in histology plots
+        """
+        self.label_status = not self.label_status
+        if not self.label_status:
+            self.ax_hist_ref.setPen(None)
+            self.ax_hist_ref.setTextPen(None)
+            self.ax_hist.setPen(None)
+            self.ax_hist.setTextPen(None)
+            self.fig_hist_ref.update()
+            self.fig_hist.update()
+
+        else:
+            self.ax_hist_ref.setPen('k')
+            self.ax_hist_ref.setTextPen('k')
+            self.ax_hist.setPen('k')
+            self.ax_hist.setTextPen('k')
+            self.fig_hist_ref.update()
+            self.fig_hist.update()
+
+    def toggle_line_button_pressed(self):
+        """
+        Triggered when Shift+L key pressed. Shows/hides reference lines on ephys and histology
+        plots
+        """
+        self.line_status = not self.line_status
+        if not self.line_status:
+            self.remove_lines_points()
+        else:
+            self.add_lines_points()
+
+    def toggle_channel_button_pressed(self):
+        """
+        Triggered when Shift+C key pressed. Shows/hides channels and trajectory on slice image
+        """
+        self.channel_status = not self.channel_status
+        if not self.channel_status:
+            self.fig_slice.removeItem(self.traj_line)
+            self.fig_slice.removeItem(self.slice_chns)
+            for line in self.slice_lines:
+                self.fig_slice.removeItem(line)
+
+        else:
+            self.fig_slice.addItem(self.traj_line)
+            self.fig_slice.addItem(self.slice_chns)
+            for line in self.slice_lines:
+                self.fig_slice.addItem(line)
+
+    def delete_line_button_pressed(self):
+        """
+        Triggered when mouse hovers over reference line and Del key pressed. Deletes a reference
+        line from the ephys and histology plots
+        """
+
+        if self.selected_line:
+            line_idx = np.where(self.lines_features == self.selected_line)[0]
+            if line_idx.size == 0:
+                line_idx = np.where(self.lines_tracks == self.selected_line)[0]
+            line_idx = line_idx[0]
+
+            self.fig_img.removeItem(self.lines_features[line_idx][0])
+            self.fig_line.removeItem(self.lines_features[line_idx][1])
+            self.fig_probe.removeItem(self.lines_features[line_idx][2])
+            self.fig_hist.removeItem(self.lines_tracks[line_idx, 0])
+            self.fig_fit.removeItem(self.points[line_idx, 0])
+            self.lines_features = np.delete(self.lines_features, line_idx, axis=0)
+            self.lines_tracks = np.delete(self.lines_tracks, line_idx, axis=0)
+            self.points = np.delete(self.points, line_idx, axis=0)
+
+    def describe_labels_pressed(self):
+        if self.selected_region:
+            idx = np.where(self.hist_regions == self.selected_region)[0]
+            if not np.any(idx):
+                idx = np.where(self.hist_ref_regions == self.selected_region)[0]
+            if not np.any(idx):
+                idx = np.array([0])
+
+            description, lookup = self.loaddata.get_region_description(
+                self.ephysalign.region_id[idx[0]][0])
+            item = self.struct_list.findItems(lookup, flags=QtCore.Qt.MatchRecursive)
+            model_item = self.struct_list.indexFromItem(item[0])
+            self.struct_view.collapseAll()
+            self.struct_view.scrollTo(model_item)
+            self.struct_view.setCurrentIndex(model_item)
+            self.struct_description.setText(description)
+
+            if not self.label_popup:
+                self.label_win = ephys_gui.PopupWindow(title='Structure Information',
+                                                       size=(500, 700), graphics=False)
+                self.label_win.layout.addWidget(self.struct_view)
+                self.label_win.layout.addWidget(self.struct_description)
+                self.label_win.layout.setRowStretch(0, 7)
+                self.label_win.layout.setRowStretch(1, 3)
+                self.label_popup.append(self.label_win)
+                self.label_win.closed.connect(self.label_closed)
+                self.label_win.moved.connect(self.label_moved)
+                self.activateWindow()
+            else:
+                self.label_win.show()
+                self.activateWindow()
+
+    def label_closed(self, popup):
+        self.label_win.hide()
+
+    def label_moved(self):
+        self.activateWindow()
+
+    def label_pressed(self, item):
+        idx = int(item.model().itemFromIndex(item).accessibleText())
+        description, lookup = self.loaddata.get_region_description(idx)
+        item = self.struct_list.findItems(lookup,
+                                          flags=QtCore.Qt.MatchRecursive)
+        model_item = self.struct_list.indexFromItem(item[0])
+        self.struct_view.setCurrentIndex(model_item)
+        self.struct_description.setText(description)
+
+    def next_button_pressed(self):
+        """
+        Triggered when right key pressed. Updates all plots and indices with next move. Ensures
+        user cannot go past latest move
+        """
+        if (self.current_idx < self.total_idx) & (self.current_idx >
+                                                  self.total_idx - self.max_idx):
+            self.current_idx += 1
+            self.idx = np.mod(self.current_idx, self.max_idx)
+            self.remove_lines_points()
+            self.add_lines_points()
+            self.plot_histology(self.fig_hist)
+            self.plot_scale_factor()
+            self.remove_lines_points()
+            self.add_lines_points()
+            self.plot_fit()
+            self.plot_channels()
+            self.update_string()
+
+    def prev_button_pressed(self):
+        """
+        Triggered when left key pressed. Updates all plots and indices with previous move.
+        Ensures user cannot go back more than self.max_idx moves
+        """
+        if self.total_idx > self.last_idx:
+            self.last_idx = np.copy(self.total_idx)
+
+        if (self.current_idx > np.max([0, self.total_idx - self.diff_idx])):
+            self.current_idx -= 1
+            self.idx = np.mod(self.current_idx, self.max_idx)
+            self.remove_lines_points()
+            self.add_lines_points()
+            self.plot_histology(self.fig_hist)
+            self.plot_scale_factor()
+            self.remove_lines_points()
+            self.add_lines_points()
+            self.plot_fit()
+            self.plot_channels()
+            self.update_string()
+
+    def reset_button_pressed(self):
+        """
+        Triggered when reset button or Shift+R key pressed. Resets channel locations to orignal
+        location
+        """
+        self.remove_lines_points()
+        self.lines_features = np.empty((0, 3))
+        self.lines_tracks = np.empty((0, 1))
+        self.points = np.empty((0, 1))
+        if self.current_idx < self.last_idx:
+            self.total_idx = np.copy(self.current_idx)
+            self.diff_idx = (np.mod(self.last_idx, self.max_idx) - np.mod(self.total_idx,
+                                                                          self.max_idx))
+            if self.diff_idx >= 0:
+                self.diff_idx = self.max_idx - self.diff_idx
+            else:
+                self.diff_idx = np.abs(self.diff_idx)
+        else:
+            self.diff_idx = self.max_idx - 1
+
+        self.total_idx += 1
+        self.current_idx += 1
+        self.idx = np.mod(self.current_idx, self.max_idx)
+        self.track[self.idx] = np.copy(self.ephysalign.track_init)
+        self.features[self.idx] = np.copy(self.ephysalign.feature_init)
+        self.hist_data['region'][self.idx], self.hist_data['axis_label'][self.idx] \
+            = self.ephysalign.scale_histology_regions(self.features[self.idx],
+                                                      self.track[self.idx])
+        self.hist_data['colour'] = self.ephysalign.region_colour
+        self.scale_data['region'][self.idx], self.scale_data['scale'][self.idx] \
+            = self.ephysalign.get_scale_factor(self.hist_data['region'][self.idx])
+        self.plot_histology(self.fig_hist)
+        self.plot_scale_factor()
+        if np.any(self.feature_prev):
+            self.create_lines(self.feature_prev[1:-1] * 1e6)
+        self.plot_fit()
+        self.plot_channels()
+        self.fig_hist.setYRange(min=self.probe_tip - self.probe_extra,
+                                max=self.probe_top + self.probe_extra, padding=self.pad)
+        self.update_string()
+
+    def complete_button_pressed(self):
+        """
+        Triggered when complete button or Shift+F key pressed. Uploads final channel locations to
+        Alyx
+        """
+        upload = QtGui.QMessageBox.question(self, '', "Upload alignment?",
+                                            QtGui.QMessageBox.Yes | QtGui.QMessageBox.No)
+
+        if upload == QtGui.QMessageBox.Yes:
+            upload_channels = self.loaddata.upload_data(self.xyz_channels)
+            self.loaddata.update_alignments(self.features[self.idx], self.track[self.idx])
+            self.prev_alignments = self.loaddata.get_previous_alignments()
+            self.populate_lists(self.prev_alignments, self.align_list, self.align_combobox)
+            self.loaddata.get_starting_alignment(0)
+            resolved = self.loaddata.update_qc()
+
+            if upload_channels and resolved == 0:
+                # channels saved alignment not resolved
+                QtGui.QMessageBox.information(self, 'Status', ("Channels locations saved to Alyx. "
+                                                               "Alignment not resolved"))
+            if upload_channels and resolved == 1:
+                # channels saved alignment resolved, writen to flatiron
+                QtGui.QMessageBox.information(self, 'Status', ("Channel locations saved to Alyx. "
+                                                               "Alignment resolved and channels "
+                                                               "datasets written to flatiron"))
+            if not upload_channels and resolved == 1:
+                # alignment already resolved, save alignment but channels not written
+                QtGui.QMessageBox.information(self,
+                                              'Status', ("Channel locations not saved to Alyx"
+                                                         " as alignment has already been "
+                                                         "resolved. New user reference lines"
+                                                         " have been saved"))
+        else:
+            pass
+            QtGui.QMessageBox.information(self, 'Status', "Channels not saved")
+
+    def complete_button_pressed_offline(self):
+        """
+        Triggered when complete button or Shift+F key pressed. Uploads final channel locations to
+        json file
+        """
+        upload = QtGui.QMessageBox.question(self, '', "Upload alignment?",
+                                            QtGui.QMessageBox.Yes | QtGui.QMessageBox.No)
+
+        if upload == QtGui.QMessageBox.Yes:
+            self.loaddata.upload_data(self.features[self.idx], self.track[self.idx],
+                                      self.xyz_channels)
+            self.prev_alignments = self.loaddata.get_previous_alignments()
+            self.populate_lists(self.prev_alignments, self.align_list, self.align_combobox)
+            self.loaddata.get_starting_alignment(0)
+            QtGui.QMessageBox.information(self, 'Status', "Channels locations saved")
+        else:
+            pass
+            QtGui.QMessageBox.information(self, 'Status', "Channels not saved")
+
+    def display_qc_options(self):
+        self.qc_dialog.exec()
+
+    def qc_button_clicked(self):
+        align_qc = self.align_qc.currentText()
+        ephys_qc = self.ephys_qc.currentText()
+        ephys_desc = []
+        for button in self.desc_buttons.buttons():
+            if button.isChecked():
+                ephys_desc.append(button.text())
+
+        self.loaddata.upload_dj(align_qc, ephys_qc, ephys_desc)
+        self.complete_button_pressed()
+
+    def reset_axis_button_pressed(self):
+        self.fig_hist.setYRange(min=self.probe_tip - self.probe_extra,
+                                max=self.probe_top + self.probe_extra, padding=self.pad)
+        self.fig_hist_ref.setYRange(min=self.probe_tip - self.probe_extra,
+                                    max=self.probe_top + self.probe_extra, padding=self.pad)
+        self.fig_img.setXRange(min=self.xrange[0], max=self.xrange[1], padding=0)
+        self.fig_img.setYRange(min=self.probe_tip - self.probe_extra,
+                               max=self.probe_top + self.probe_extra, padding=self.pad)
+
+    def display_session_notes(self):
+        self.notes_win = ephys_gui.PopupWindow(title='Session notes from Alyx', size=(200, 100),
+                                               graphics=False)
+        notes = QtGui.QTextEdit()
+        notes.setReadOnly(True)
+        notes.setLineWrapMode(QtGui.QTextEdit.WidgetWidth)
+        notes.setText(self.sess_notes)
+        self.notes_win.layout.addWidget(notes)
+
+    def display_nearby_sessions(self):
+        self.nearby_win = ephys_gui.PopupWindow(title='Nearby Sessions', size=(400, 300),
+                                                graphics=False)
+
+        self.nearby_table = QtWidgets.QTableWidget()
+        self.nearby_table.setRowCount(10)
+        self.nearby_table.setColumnCount(3)
+
+        self.nearby_table.setHorizontalHeaderItem(0, QtWidgets.QTableWidgetItem('Session'))
+        self.nearby_table.setHorizontalHeaderItem(1, QtWidgets.QTableWidgetItem('dist'))
+        self.nearby_table.setHorizontalHeaderItem(2, QtWidgets.QTableWidgetItem('dist_mlap'))
+        self.nearby_table.setSortingEnabled(True)
+        for iT, (near, dist, dist_mlap) in enumerate(zip(self.nearby, self.dist, self.dist_mlap)):
+            sess_item = QtWidgets.QTableWidgetItem(near)
+            dist_item = QtWidgets.QTableWidgetItem()
+            dist_item.setData(0, int(dist))
+            dist_mlap_item = QtWidgets.QTableWidgetItem()
+            dist_mlap_item.setData(0, int(dist_mlap))
+            self.nearby_table.setItem(iT, 0, sess_item)
+            self.nearby_table.setItem(iT, 1, dist_item)
+            self.nearby_table.setItem(iT, 2, dist_mlap_item)
+
+        self.nearby_win.layout.addWidget(self.nearby_table)
+
+    def popup_closed(self, popup):
+        popup_idx = [iP for iP, pop in enumerate(self.cluster_popups) if pop == popup][0]
+        self.cluster_popups.pop(popup_idx)
+
+    def popup_moved(self):
+        self.activateWindow()
+
+    def close_popups(self):
+        for pop in self.cluster_popups:
+            pop.blockSignals(True)
+            pop.close()
+        self.cluster_popups = []
+
+    def minimise_popups(self):
+        self.popup_status = not self.popup_status
+        if self.popup_status:
+            for pop in self.cluster_popups:
+                pop.showNormal()
+            self.activateWindow()
+        else:
+            for pop in self.cluster_popups:
+                pop.showMinimized()
+            self.activateWindow()
+
+    def lin_fit_option_changed(self, state):
+        if state == 0:
+            self.lin_fit = False
+            self.fit_button_pressed()
+        else:
+            self.lin_fit = True
+            self.fit_button_pressed()
+
+    def cluster_clicked(self, item, point):
+        point_pos = point[0].pos()
+        clust_idx = np.argwhere(self.data == point_pos.x())[0][0]
+
+        autocorr = self.plotdata.get_autocorr(clust_idx)
+        autocorr_plot = pg.PlotItem()
+        autocorr_plot.setXRange(min=np.min(self.plotdata.t_autocorr),
+                                max=np.max(self.plotdata.t_autocorr))
+        autocorr_plot.setYRange(min=0, max=1.05 * np.max(autocorr))
+        self.set_axis(autocorr_plot, 'bottom', label='T (ms)')
+        self.set_axis(autocorr_plot, 'left', label='Number of spikes')
+        plot = pg.BarGraphItem()
+        plot.setOpts(x=self.plotdata.t_autocorr, height=autocorr, width=0.24,
+                     brush=self.bar_colour)
+        autocorr_plot.addItem(plot)
+
+        template_wf = self.plotdata.get_template_wf(clust_idx)
+        template_plot = pg.PlotItem()
+        plot = pg.PlotCurveItem()
+        template_plot.setXRange(min=np.min(self.plotdata.t_template),
+                                max=np.max(self.plotdata.t_template))
+        self.set_axis(template_plot, 'bottom', label='T (ms)')
+        self.set_axis(template_plot, 'left', label='Amplitude (a.u.)')
+        plot.setData(x=self.plotdata.t_template, y=template_wf, pen=self.kpen_solid)
+        template_plot.addItem(plot)
+
+        clust_layout = pg.GraphicsLayout()
+        clust_layout.addItem(autocorr_plot, 0, 0)
+        clust_layout.addItem(template_plot, 1, 0)
+
+        self.clust_win = ephys_gui.PopupWindow(title=f'Cluster {clust_idx}')
+        self.clust_win.closed.connect(self.popup_closed)
+        self.clust_win.moved.connect(self.popup_moved)
+        self.clust_win.popup_widget.addItem(autocorr_plot, 0, 0)
+        self.clust_win.popup_widget.addItem(template_plot, 1, 0)
+        self.cluster_popups.append(self.clust_win)
+        self.activateWindow()
+
+    def on_mouse_double_clicked(self, event):
+        """
+        Triggered when a double click event is detected on ephys of histology plots. Adds reference
+        line on ephys and histology plot that can be moved to align ephys signatures with brain
+        regions. Also adds scatter point on fit plot
+        :param event: double click event signals
+        :type event: pyqtgraph mouseEvents
+        """
+        if event.double():
+            pos = self.data_plot.mapFromScene(event.scenePos())
+            pen, brush = self.create_line_style()
+            line_track = pg.InfiniteLine(pos=pos.y() * self.scale, angle=0, pen=pen, movable=True)
+            line_track.sigPositionChanged.connect(self.update_lines_track)
+            line_track.setZValue(100)
+            line_feature1 = pg.InfiniteLine(pos=pos.y() * self.scale, angle=0, pen=pen,
+                                            movable=True)
+            line_feature1.setZValue(100)
+            line_feature1.sigPositionChanged.connect(self.update_lines_features)
+            line_feature2 = pg.InfiniteLine(pos=pos.y() * self.scale, angle=0, pen=pen,
+                                            movable=True)
+            line_feature2.setZValue(100)
+            line_feature2.sigPositionChanged.connect(self.update_lines_features)
+            line_feature3 = pg.InfiniteLine(pos=pos.y() * self.scale, angle=0, pen=pen,
+                                            movable=True)
+            line_feature3.setZValue(100)
+            line_feature3.sigPositionChanged.connect(self.update_lines_features)
+            self.fig_hist.addItem(line_track)
+            self.fig_img.addItem(line_feature1)
+            self.fig_line.addItem(line_feature2)
+            self.fig_probe.addItem(line_feature3)
+
+            self.lines_features = np.vstack([self.lines_features, [line_feature1, line_feature2,
+                                                                   line_feature3]])
+            self.lines_tracks = np.vstack([self.lines_tracks, line_track])
+
+            point = pg.PlotDataItem()
+            point.setData(x=[line_track.pos().y()], y=[line_feature1.pos().y()],
+                          symbolBrush=brush, symbol='o', symbolSize=10)
+            self.fig_fit.addItem(point)
+            self.points = np.vstack([self.points, point])
+
+    def on_mouse_hover(self, items):
+        """
+        Returns the pyqtgraph items that the mouse is hovering over. Used to identify reference
+        lines so that they can be deleted
+        """
+        if len(items) > 1:
+            self.selected_line = []
+            if type(items[0]) == pg.InfiniteLine:
+                self.selected_line = items[0]
+            elif (items[0] == self.fig_scale) & (type(items[1]) == pg.LinearRegionItem):
+                idx = np.where(self.scale_regions == items[1])[0][0]
+                self.fig_scale_ax.setLabel('Scale Factor = ' +
+                                           str(np.around(self.scale_factor[idx], 2)))
+            elif (items[0] == self.fig_hist) & (type(items[1]) == pg.LinearRegionItem):
+                self.selected_region = items[1]
+            elif (items[0] == self.fig_hist_ref) & (type(items[1]) == pg.LinearRegionItem):
+                self.selected_region = items[1]
+
+    def update_lines_features(self, line):
+        """
+        Triggered when reference line on ephys data plots is moved. Moves all three lines on the
+        img_plot, line_plot and probe_plot and adjusts the corresponding point on the fit plot
+        :param line: selected line
+        :type line: pyqtgraph InfiniteLine
+        """
+        idx = np.where(self.lines_features == line)
+        line_idx = idx[0][0]
+        fig_idx = np.setdiff1d(np.arange(0, 3), idx[1][0])
+
+        self.lines_features[line_idx][fig_idx[0]].setPos(line.value())
+        self.lines_features[line_idx][fig_idx[1]].setPos(line.value())
+
+        self.points[line_idx][0].setData(x=[self.lines_features[line_idx][0].pos().y()],
+                                         y=[self.lines_tracks[line_idx][0].pos().y()])
+
+    def update_lines_track(self, line):
+        """
+        Triggered when reference line on histology plot is moved. Adjusts the corresponding point
+        on the fit plot
+        :param line: selected line
+        :type line: pyqtgraph InfiniteLine
+        """
+        line_idx = np.where(self.lines_tracks == line)[0][0]
+
+        self.points[line_idx][0].setData(x=[self.lines_features[line_idx][0].pos().y()],
+                                         y=[self.lines_tracks[line_idx][0].pos().y()])
+
+    def tip_line_moved(self):
+        """
+        Triggered when dotted line indicating probe tip on self.fig_hist moved. Gets the y pos of
+        probe tip line and ensures the probe top line is set to probe tip line y pos + 3840
+        """
+        self.top_pos.setPos(self.tip_pos.value() + self.probe_top)
+
+    def top_line_moved(self):
+        """
+        Triggered when dotted line indicating probe top on self.fig_hist moved. Gets the y pos of
+        probe top line and ensures the probe tip line is set to probe top line y pos - 3840
+        """
+        self.tip_pos.setPos(self.top_pos.value() - self.probe_top)
+
+    def remove_lines_points(self):
+        """
+        Removes all reference lines and scatter points from the ephys, histology and fit plots
+        """
+        for line_feature, line_track, point in zip(self.lines_features, self.lines_tracks,
+                                                   self.points):
+            self.fig_img.removeItem(line_feature[0])
+            self.fig_line.removeItem(line_feature[1])
+            self.fig_probe.removeItem(line_feature[2])
+            self.fig_hist.removeItem(line_track[0])
+            self.fig_fit.removeItem(point[0])
+
+    def add_lines_points(self):
+        """
+        Adds all reference lines and scatter points from the ephys, histology and fit plots
+        """
+        for line_feature, line_track, point in zip(self.lines_features, self.lines_tracks,
+                                                   self.points):
+            self.fig_img.addItem(line_feature[0])
+            self.fig_line.addItem(line_feature[1])
+            self.fig_probe.addItem(line_feature[2])
+            self.fig_hist.addItem(line_track[0])
+            self.fig_fit.addItem(point[0])
+
+    def update_lines_points(self):
+        """
+        Updates position of reference lines on histology plot after fit has been applied. Also
+        updates location of scatter point
+        """
+        for line_feature, line_track, point in zip(self.lines_features, self.lines_tracks,
+                                                   self.points):
+            line_track[0].setPos(line_feature[0].getYPos())
+            point[0].setData(x=[line_feature[0].pos().y()], y=[line_feature[0].pos().y()])
+
+    def create_lines(self, positions):
+        for pos in positions:
+
+            pen, brush = self.create_line_style()
+            line_track = pg.InfiniteLine(pos=pos, angle=0, pen=pen, movable=True)
+            line_track.sigPositionChanged.connect(self.update_lines_track)
+            line_track.setZValue(100)
+            line_feature1 = pg.InfiniteLine(pos=pos, angle=0, pen=pen,
+                                            movable=True)
+            line_feature1.setZValue(100)
+            line_feature1.sigPositionChanged.connect(self.update_lines_features)
+            line_feature2 = pg.InfiniteLine(pos=pos, angle=0, pen=pen,
+                                            movable=True)
+            line_feature2.setZValue(100)
+            line_feature2.sigPositionChanged.connect(self.update_lines_features)
+            line_feature3 = pg.InfiniteLine(pos=pos, angle=0, pen=pen,
+                                            movable=True)
+            line_feature3.setZValue(100)
+            line_feature3.sigPositionChanged.connect(self.update_lines_features)
+            self.fig_hist.addItem(line_track)
+            self.fig_img.addItem(line_feature1)
+            self.fig_line.addItem(line_feature2)
+            self.fig_probe.addItem(line_feature3)
+
+            self.lines_features = np.vstack([self.lines_features, [line_feature1, line_feature2,
+                                                                   line_feature3]])
+            self.lines_tracks = np.vstack([self.lines_tracks, line_track])
+
+            point = pg.PlotDataItem()
+            point.setData(x=[line_track.pos().y()], y=[line_feature1.pos().y()],
+                          symbolBrush=brush, symbol='o', symbolSize=10)
+            self.fig_fit.addItem(point)
+            self.points = np.vstack([self.points, point])
+
+    def create_line_style(self):
+        """
+        Create random choice of colour and style for reference line
+        :return pen: style to use for the line
+        :type pen: pyqtgraph Pen
+        :return brush: colour use for the line
+        :type brush: pyqtgraph Brush
+        """
+        colours = ['#000000', '#cc0000', '#6aa84f', '#1155cc', '#a64d79']
+        style = [QtCore.Qt.SolidLine, QtCore.Qt.DashLine, QtCore.Qt.DashDotLine]
+        col = QtGui.QColor(colours[randrange(len(colours))])
+        sty = style[randrange(len(style))]
+        pen = pg.mkPen(color=col, style=sty, width=3)
+        brush = pg.mkBrush(color=col)
+        return pen, brush
+
+    def update_string(self):
+        """
+        Updates text boxes to indicate to user which move they are looking at
+        """
+        self.idx_string.setText(f"Current Index = {self.current_idx}")
+        self.tot_idx_string.setText(f"Total Index = {self.total_idx}")
+
+
+if __name__ == '__main__':
+
+    import argparse
+
+    parser = argparse.ArgumentParser(description='Offline vs online mode')
+    parser.add_argument('-o', '--offline', default=False, required=False, help='Offline mode')
+    args = parser.parse_args()
+
+    app = QtWidgets.QApplication([])
+    mainapp = MainWindow(offline=args.offline)
+    # mainapp = MainWindow(offline=True)
+    mainapp.show()
+    app.exec_()