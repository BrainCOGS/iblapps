--- conflicted
+++ resolved
@@ -1,93 +1,85 @@
-import matplotlib.pyplot as plt
-from pathlib import Path
-import glob
-
-
-def make_overview_plot(folder, sess_info, save_folder=None):
-
-    image_folder = folder
-    image_info = sess_info
-    if not save_folder:
-        save_folder = image_folder
-
-    def load_image(image_name, ax):
-        with image_name as ifile:
-            image = plt.imread(ifile)
-
-        ax.spines['right'].set_visible(False)
-        ax.spines['top'].set_visible(False)
-        ax.spines['left'].set_visible(False)
-        ax.spines['bottom'].set_visible(False)
-        ax.set_axis_off()
-        ax.set_aspect('equal')
-        ax.imshow(image)
-        return image
-
-    fig = plt.figure(constrained_layout=True, figsize=(18, 9))
-    gs = fig.add_gridspec(3, 18)
-    gs.update(wspace=0.025, hspace=0.05)
-
-    ignore_img_plots = ['leftGabor', 'rightGabor', 'noiseOn', 'valveOn', 'toneOn']
-    img_row_order = [0, 0, 0, 0, 0, 0, 1, 1, 1]
-    img_column_order = [0, 3, 6, 9, 12, 15, 0, 3, 6]
-    img_idx = [0, 5, 4, 6, 7, 8, 1, 2, 3]
-    img_files = glob.glob(str(image_folder.joinpath(image_info + 'img_*.png')))
-    img_files = [img for img in img_files if not any([ig in img for ig in ignore_img_plots])]
-    img_files_sort = [img_files[idx] for idx in img_idx]
-
-    for iF, file in enumerate(img_files_sort):
-        ax = fig.add_subplot(gs[img_row_order[iF], img_column_order[iF]:img_column_order[iF] + 3])
-        load_image(Path(file), ax)
-
-    ignore_probe_plots = ['RF Map']
-    probe_row_order = [1, 1, 1, 1, 1, 1, 2, 2, 2]
-    probe_column_order = [9, 10, 11, 12, 13, 14, 12, 13, 14]
-    probe_idx = [0, 3, 1, 2, 4, 5, 6]
-    probe_files = glob.glob(str(image_folder.joinpath(image_info + 'probe_*.png')))
-    probe_files = [probe for probe in probe_files if not any([pr in probe for pr in
-                                                              ignore_probe_plots])]
-    probe_files_sort = [probe_files[idx] for idx in probe_idx]
-    line_files = glob.glob(str(image_folder.joinpath(image_info + 'line_*.png')))
-
-    for iF, file in enumerate(probe_files_sort + line_files):
-        ax = fig.add_subplot(gs[probe_row_order[iF], probe_column_order[iF]])
-        load_image(Path(file), ax)
-
-    slice_files = glob.glob(str(image_folder.joinpath(image_info + 'slice_*.png')))
-    slice_row_order = [2, 2, 2, 2]
-    slice_idx = [0, 1, 2, 3]
-    slice_column_order = [0, 3, 6, 9]
-    slice_files_sort = [slice_files[idx] for idx in slice_idx]
-
-    for iF, file in enumerate(slice_files_sort):
-        ax = fig.add_subplot(gs[slice_row_order[iF],
-                                slice_column_order[iF]:slice_column_order[iF] + 3])
-        load_image(Path(file), ax)
-
-    slice_files = glob.glob(str(image_folder.joinpath(image_info + 'slice_zoom*.png')))
-    slice_row_order = [2, 2, 2, 2]
-    slice_idx = [0, 1, 2, 3]
-    slice_column_order = [2, 5, 8, 11]
-    slice_files_sort = [slice_files[idx] for idx in slice_idx]
-
-    for iF, file in enumerate(slice_files_sort):
-        ax = fig.add_subplot(gs[slice_row_order[iF], slice_column_order[iF]])
-        load_image(Path(file), ax)
-
-    hist_files = glob.glob(str(image_folder.joinpath(image_info + 'hist*.png')))
-    for iF, file in enumerate(hist_files):
-        ax = fig.add_subplot(gs[1:3, 15:18])
-        load_image(Path(file), ax)
-
-    ax.text(0.5, 0, image_info[:-1], va="center", ha="center", transform=ax.transAxes)
-    plt.savefig(save_folder.joinpath(image_info + "overview.png"),
-                bbox_inches='tight', pad_inches=0)
-<<<<<<< HEAD
-    plt.show()
-
-=======
-    # plt.show()
-
-    return
-
->>>>>>> 9e3ea787
+import matplotlib.pyplot as plt
+from pathlib import Path
+import glob
+
+
+def make_overview_plot(folder, sess_info, save_folder=None):
+
+    image_folder = folder
+    image_info = sess_info
+    if not save_folder:
+        save_folder = image_folder
+
+    def load_image(image_name, ax):
+        with image_name as ifile:
+            image = plt.imread(ifile)
+
+        ax.spines['right'].set_visible(False)
+        ax.spines['top'].set_visible(False)
+        ax.spines['left'].set_visible(False)
+        ax.spines['bottom'].set_visible(False)
+        ax.set_axis_off()
+        ax.set_aspect('equal')
+        ax.imshow(image)
+        return image
+
+    fig = plt.figure(constrained_layout=True, figsize=(18, 9))
+    gs = fig.add_gridspec(3, 18)
+    gs.update(wspace=0.025, hspace=0.05)
+
+    ignore_img_plots = ['leftGabor', 'rightGabor', 'noiseOn', 'valveOn', 'toneOn']
+    img_row_order = [0, 0, 0, 0, 0, 0, 1, 1, 1]
+    img_column_order = [0, 3, 6, 9, 12, 15, 0, 3, 6]
+    img_idx = [0, 5, 4, 6, 7, 8, 1, 2, 3]
+    img_files = glob.glob(str(image_folder.joinpath(image_info + 'img_*.png')))
+    img_files = [img for img in img_files if not any([ig in img for ig in ignore_img_plots])]
+    img_files_sort = [img_files[idx] for idx in img_idx]
+
+    for iF, file in enumerate(img_files_sort):
+        ax = fig.add_subplot(gs[img_row_order[iF], img_column_order[iF]:img_column_order[iF] + 3])
+        load_image(Path(file), ax)
+
+    ignore_probe_plots = ['RF Map']
+    probe_row_order = [1, 1, 1, 1, 1, 1, 2, 2, 2]
+    probe_column_order = [9, 10, 11, 12, 13, 14, 12, 13, 14]
+    probe_idx = [0, 3, 1, 2, 4, 5, 6]
+    probe_files = glob.glob(str(image_folder.joinpath(image_info + 'probe_*.png')))
+    probe_files = [probe for probe in probe_files if not any([pr in probe for pr in
+                                                              ignore_probe_plots])]
+    probe_files_sort = [probe_files[idx] for idx in probe_idx]
+    line_files = glob.glob(str(image_folder.joinpath(image_info + 'line_*.png')))
+
+    for iF, file in enumerate(probe_files_sort + line_files):
+        ax = fig.add_subplot(gs[probe_row_order[iF], probe_column_order[iF]])
+        load_image(Path(file), ax)
+
+    slice_files = glob.glob(str(image_folder.joinpath(image_info + 'slice_*.png')))
+    slice_row_order = [2, 2, 2, 2]
+    slice_idx = [0, 1, 2, 3]
+    slice_column_order = [0, 3, 6, 9]
+    slice_files_sort = [slice_files[idx] for idx in slice_idx]
+
+    for iF, file in enumerate(slice_files_sort):
+        ax = fig.add_subplot(gs[slice_row_order[iF],
+                                slice_column_order[iF]:slice_column_order[iF] + 3])
+        load_image(Path(file), ax)
+
+    slice_files = glob.glob(str(image_folder.joinpath(image_info + 'slice_zoom*.png')))
+    slice_row_order = [2, 2, 2, 2]
+    slice_idx = [0, 1, 2, 3]
+    slice_column_order = [2, 5, 8, 11]
+    slice_files_sort = [slice_files[idx] for idx in slice_idx]
+
+    for iF, file in enumerate(slice_files_sort):
+        ax = fig.add_subplot(gs[slice_row_order[iF], slice_column_order[iF]])
+        load_image(Path(file), ax)
+
+    hist_files = glob.glob(str(image_folder.joinpath(image_info + 'hist*.png')))
+    for iF, file in enumerate(hist_files):
+        ax = fig.add_subplot(gs[1:3, 15:18])
+        load_image(Path(file), ax)
+
+    ax.text(0.5, 0, image_info[:-1], va="center", ha="center", transform=ax.transAxes)
+    plt.savefig(save_folder.joinpath(image_info + "overview.png"),
+                bbox_inches='tight', pad_inches=0)
+    plt.show()