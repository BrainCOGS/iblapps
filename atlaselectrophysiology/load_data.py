--- conflicted
+++ resolved
@@ -1,505 +1,466 @@
-import numpy as np
-from datetime import datetime
-import ibllib.pipes.histology as histology
-from ibllib.ephys.neuropixel import SITES_COORDINATES
-import ibllib.atlas as atlas
-from ibllib.qc.alignment_qc import AlignmentQC
-from one.api import ONE
-from pathlib import Path
-import one.alf.io as alfio
-from one import params
-import glob
-import os
-from atlaselectrophysiology.load_histology import download_histology_data, tif2nrrd
-import ibllib.qc.critical_reasons as usrpmt
-
-ONE_BASE_URL = "https://alyx.internationalbrainlab.org"
-
-
-class LoadData:
-    def __init__(self, one=None, brain_atlas=None, testing=False, probe_id=None, histology=True):
-        self.one = one or ONE(base_url=ONE_BASE_URL)
-        self.brain_atlas = brain_atlas or atlas.AllenAtlas(25)
-        self.download_hist = histology # whether or not to look for the histology files
-
-        if testing:
-            self.probe_id = probe_id
-            self.chn_coords = SITES_COORDINATES
-            self.chn_depths = SITES_COORDINATES[:, 1]
-        else:
-            self.brain_regions = self.one.alyx.rest('brain-regions', 'list')
-            self.chn_coords = None
-            self.chn_depths = None
-
-        # Initialise all variables that get assigned
-        self.sess_with_hist = None
-        self.traj_ids = None
-        self.traj_coords = None
-        self.subjects = None
-        self.sess = None
-        self.eid = None
-        self.lab = None
-        self.n_sess = None
-        self.probe_label = None
-        self.traj_id = None
-        self.date = None
-        self.subj = None
-        self.alignments = {}
-        self.prev_align = None
-        self.sess_path = None
-        self.allen_id = None
-        self.cluster_chns = None
-        self.resolved = None
-        self.alyx_str = None
-        self.sr = None
-
-        if probe_id is not None:
-            self.sess = self.one.alyx.rest('trajectories', 'list', provenance='Histology track',
-                                           probe_insertion=probe_id)
-
-    def get_subjects(self):
-        """
-        Finds all subjects that have a histology track trajectory registered
-        :return subjects: list of subjects
-        :type: list of strings
-        """
-        # All sessions that have a histology track
-        all_hist = self.one.alyx.rest('trajectories', 'list', provenance='Histology track')
-        # Some do not have tracing, exclude these ones
-        self.sess_with_hist = [sess for sess in all_hist if sess['x'] is not None]
-        self.subj_with_hist = [sess['session']['subject'] for sess in self.sess_with_hist]
-
-        # For all histology tracks find the trajectory and coordinates of active part (where
-        # electrodes are located). Used in get_nearby trajectories to find sessions close-by
-        # insertions
-        depths = np.arange(200, 4100, 20) / 1e6
-        trajectories = [atlas.Insertion.from_dict(sess) for sess in self.sess_with_hist]
-        self.traj_ids = [sess['id'] for sess in self.sess_with_hist]
-        self.traj_coords = np.empty((len(self.traj_ids), len(depths), 3))
-        for iT, traj in enumerate(trajectories):
-            self.traj_coords[iT, :] = (histology.interpolate_along_track
-                                       (np.vstack([traj.tip, traj.entry]), depths))
-
-        self.subjects = np.unique(self.subj_with_hist)
-
-        return self.subjects
-
-    def get_sessions(self, idx):
-        """
-        Finds all sessions for a particular subject that have a histology track trajectory
-        registered
-        :param idx: index of chosen subject from drop-down list
-        :type idx: int
-        :return session: list of sessions associated with subject, displayed as date + probe
-        :type: list of strings
-        """
-        subj = self.subjects[idx]
-        sess_idx = [i for i, e in enumerate(self.subj_with_hist) if e == subj]
-        self.sess = [self.sess_with_hist[idx] for idx in sess_idx]
-        session = [(sess['session']['start_time'][:10] + ' ' + sess['probe_name']) for sess in
-                   self.sess]
-        return session
-
-    def get_info(self, idx):
-        """
-        Reads in all information about the chosen sessions and looks to see if there are any
-        previous alignments associated with the session
-        :param idx: index of chosen session from drop-down list
-        :type idx: int
-        :return prev_align: list of previous alignments associated with session, if none just has
-        option for 'original' alignment
-        :type: list of strings
-        """
-        self.n_sess = self.sess[idx]['session']['number']
-        self.date = self.sess[idx]['session']['start_time'][:10]
-        self.probe_label = self.sess[idx]['probe_name']
-        self.traj_id = self.sess[idx]['id']
-        self.probe_id = self.sess[idx]['probe_insertion']
-        self.lab = self.sess[idx]['session']['lab']
-        self.eid = self.sess[idx]['session']['id']
-        self.subj = self.sess[idx]['session']['subject']
-
-        return self.get_previous_alignments()
-
-    def get_previous_alignments(self):
-
-        # Looks for any previous alignments
-        ephys_traj_prev = self.one.alyx.rest('trajectories', 'list', probe_insertion=self.probe_id,
-                                             provenance='Ephys aligned histology track')
-
-        if ephys_traj_prev:
-            self.alignments = ephys_traj_prev[0]['json'] or {}
-            self.prev_align = [*self.alignments.keys()]
-            self.prev_align = sorted(self.prev_align, reverse=True)
-            self.prev_align.append('original')
-        else:
-            self.alignments = {}
-            self.prev_align = ['original']
-
-        return self.prev_align
-
-    def get_starting_alignment(self, idx):
-        """
-        Finds all sessions for a particular subject that have a histology track trajectory
-        registered
-        :param idx: index of chosen alignment from drop-down list
-        :type idx: int
-        :return feature: reference points in feature space
-        :type: np.array
-        :return track: reference points in track space
-        :type: np.array
-        """
-        self.current_align = self.prev_align[idx]
-
-        if self.current_align == 'original':
-            feature = None
-            track = None
-        else:
-            feature = np.array(self.alignments[self.current_align][0])
-            track = np.array(self.alignments[self.current_align][1])
-
-        return feature, track
-
-    def get_nearby_trajectories(self):
-        """
-        Find sessions that have trajectories close to the currently selected session
-        :return close_session: list of nearby sessions ordered by absolute distance, displayed as
-        subject + date + probe
-        :type: list of strings
-        :return close_dist: absolute distance to nearby sessions
-        :type: list of float
-        :return close_dist_mlap: absolute distance to nearby sessions, only using ml and ap
-        directions
-        :type: list of float
-        """
-
-        chosen_traj = self.traj_ids.index(self.traj_id)
-        avg_dist = np.mean(np.sqrt(np.sum((self.traj_coords - self.traj_coords[chosen_traj]) ** 2,
-                                          axis=2)), axis=1)
-        avg_dist_mlap = np.mean(np.sqrt(np.sum((self.traj_coords[:, :, 0:2] -
-                                                self.traj_coords[chosen_traj][:, 0:2]) ** 2,
-                                        axis=2)), axis=1)
-
-        closest_traj = np.argsort(avg_dist)
-        close_dist = avg_dist[closest_traj[0:10]] * 1e6
-        close_dist_mlap = avg_dist_mlap[closest_traj[0:10]] * 1e6
-
-        close_sessions = []
-        for sess_idx in closest_traj[0:10]:
-            close_sessions.append((self.sess_with_hist[sess_idx]['session']['subject'] + ' ' +
-                                  self.sess_with_hist[sess_idx]['session']['start_time'][:10] +
-                                   ' ' + self.sess_with_hist[sess_idx]['probe_name']))
-
-        return close_sessions, close_dist, close_dist_mlap
-
-    def get_data(self):
-        """
-        Load/ Download all data and info associated with session
-        :return alf_path: path to folder containing alf format files
-        :type: Path
-        :return ephys_path: path to folder containing ephys files
-        :type: Path
-        :return chn_depths: depths of electrode channel on probe relative to tip
-        :type: np.array(384,1)
-        :return sess_notes: user notes associated with session
-        :type: str
-        """
-<<<<<<< HEAD
-
-        dtypes_ks = [
-            'spikes.depths.npy',
-            'spikes.amps.npy',
-            'spikes.times.npy',
-            'spikes.clusters.npy',
-            'channels.localCoordinates.npy',
-            'channels.rawInd.npy',
-            'clusters.metrics.pqt',
-            'clusters.peakToTrough.npy',
-            'clusters.waveforms.npy',
-            'clusters.channels.npy',
-        ]
-
-        collection_ks = [f'alf/{self.probe_label}'] * len(dtypes_ks)
-
-        dtypes_raw = [
-            '_iblqc_ephysTimeRmsAP.rms.npy',
-            '_iblqc_ephysTimeRmsAP.timestamps.npy',
-            '_iblqc_ephysSpectralDensityAP.freqs.npy',
-            '_iblqc_ephysSpectralDensityAP.power.npy',
-            '_iblqc_ephysTimeRmsLF.rms.npy',
-            '_iblqc_ephysTimeRmsLF.timestamps.npy',
-            '_iblqc_ephysSpectralDensityLF.freqs.npy',
-            '_iblqc_ephysSpectralDensityLF.power.npy',
-=======
-        dtypes_probe = [
-            'spikes.depths',
-            'spikes.amps',
-            'spikes.times',
-            'spikes.clusters',
-            'channels.localCoordinates',
-            'channels.rawInd',
-            'clusters.metrics',
-            'clusters.peakToTrough',
-            'clusters.waveforms',
-            'clusters.channels',
-            '_iblqc_ephysTimeRms.rms',
-            '_iblqc_ephysTimeRms.timestamps',
-            '_iblqc_ephysSpectralDensity.freqs',
-            '_iblqc_ephysSpectralDensity.power',
-            '_iblqc_ephysSpectralDensity.amps',
-        ]
-
-        dtypes_sess = [
-            '_ibl_passiveGabor.table',
-            '_ibl_passivePeriods.intervalsTable',
-            '_iblrig_RFMapStim.raw',
-            '_ibl_passiveRFM.times',
-            '_ibl_passiveStims.table',
-            '_iblrig_RFMapStim.raw'
->>>>>>> 9e3ea787
-        ]
-
-        collection_raw = [f'raw_ephys_data/{self.probe_label}'] * len(dtypes_raw)
-
-        dtypes_alf = [
-            '_ibl_passiveGabor.table.csv',
-            '_ibl_passivePeriods.intervalsTable.csv',
-            '_ibl_passiveRFM.times.npy',
-            '_ibl_passiveStims.table.csv']
-
-        collection_alf = ['alf'] * len(dtypes_alf)
-
-        dtypes_passive = [
-            '_iblrig_RFMapStim.raw.bin']
-
-        collection_passive = ['raw_passive_data'] * len(dtypes_passive)
-
-        dtypes = dtypes_ks + dtypes_raw + dtypes_alf + dtypes_passive
-        collections = collection_ks + collection_raw + collection_alf + collection_passive
-
-        print(self.subj)
-        print(self.probe_label)
-        print(self.date)
-        print(self.eid)
-
-<<<<<<< HEAD
-        _ = self.one.load_datasets(self.eid, datasets=dtypes, collections=collections,
-                                   download_only=True, assert_present=False)
-
-        self.sess_path = self.one.eid2path(self.eid)
-=======
-        # Only download the datasets for the chosen probe
-        dsets = self.one.alyx.rest('datasets', 'list', probe_insertion=self.probe_id)
-        dsets_int = [d for d in dsets if d['dataset_type'] in dtypes_probe]
-        _ = self.one.download_datasets(dsets_int)
-
-        # Download the datasets associated with the session
-        _ = self.one.load(self.eid, dataset_types=dtypes_sess, download_only=True)
-        self.sess_path = self.one.path_from_eid(self.eid)
->>>>>>> 9e3ea787
-
-        alf_path = Path(self.sess_path, 'alf', self.probe_label)
-        ephys_path = Path(self.sess_path, 'raw_ephys_data', self.probe_label)
-
-        cluster_file_old = alf_path.joinpath('clusters.metrics.csv')
-        if cluster_file_old.exists():
-            os.remove(cluster_file_old)
-
-        try:
-            self.chn_coords = np.load(Path(alf_path, 'channels.localCoordinates.npy'))
-            self.chn_depths = self.chn_coords[:, 1]
-            self.cluster_chns = np.load(Path(alf_path, 'clusters.channels.npy'))
-        except Exception:
-            print('Could not download alf data for this probe - gui will not work')
-            return [None] * 4
-
-        sess = self.one.alyx.rest('sessions', 'read', id=self.eid)
-        sess_notes = None
-        if sess['notes']:
-            sess_notes = sess['notes'][0]['text']
-        if not sess_notes:
-            sess_notes = sess['narrative']
-        if not sess_notes:
-            sess_notes = 'No notes for this session'
-
-        return alf_path, ephys_path, self.chn_depths, sess_notes
-
-    def get_allen_csv(self):
-        """
-        Load in allen csv file
-        :return allen: dataframe containing all information in csv file
-        :type: pd.Dataframe
-        """
-        allen_path = Path(Path(atlas.__file__).parent, 'allen_structure_tree.csv')
-        allen = alfio.load_file_content(allen_path)
-
-        self.allen_id = allen['id']
-
-        return allen
-
-    def get_xyzpicks(self):
-        """
-        Load in user chosen track tracing points
-        :return xyz_picks: 3D coordinates of points relative to bregma
-        :type: np.array(n_picks, 3)
-        """
-        insertion = self.one.alyx.rest('insertions', 'read', id=self.probe_id)
-        self.xyz_picks = np.array(insertion['json']['xyz_picks']) / 1e6
-        self.resolved = (insertion.get('json', {'temp': 0}).get('extended_qc', {'temp': 0}).
-                         get('alignment_resolved', False))
-
-        return self.xyz_picks
-
-    def get_slice_images(self, xyz_channels):
-
-        index = self.brain_atlas.bc.xyz2i(xyz_channels)[:, self.brain_atlas.xyz2dims]
-        ccf_slice = self.brain_atlas.image[index[:, 0], :, index[:, 2]]
-        ccf_slice = np.swapaxes(ccf_slice, 0, 1)
-
-        label_slice = self.brain_atlas._label2rgb(self.brain_atlas.label[index[:, 0], :,
-                                                  index[:, 2]])
-        label_slice = np.swapaxes(label_slice, 0, 1)
-
-        width = [self.brain_atlas.bc.i2x(0), self.brain_atlas.bc.i2x(456)]
-        height = [self.brain_atlas.bc.i2z(index[0, 2]), self.brain_atlas.bc.i2z(index[-1, 2])]
-
-        hist_path_rd = None
-        hist_path_gr = None
-        # First see if the histology file exists before attempting to connect with FlatIron and
-        # download
-        if self.download_hist:
-            hist_dir = Path(self.sess_path.parent.parent, 'histology')
-            if hist_dir.exists():
-                path_to_rd_image = glob.glob(str(hist_dir) + '/*RD.tif')
-                if path_to_rd_image:
-                    hist_path_rd = tif2nrrd(Path(path_to_rd_image[0]))
-                else:
-                    files = download_histology_data(self.subj, self.lab)
-                    if files is not None:
-                        hist_path_rd = files[1]
-
-                path_to_gr_image = glob.glob(str(hist_dir) + '/*GR.tif')
-                if path_to_gr_image:
-                    hist_path_gr = tif2nrrd(Path(path_to_gr_image[0]))
-                else:
-                    files = download_histology_data(self.subj, self.lab)
-                    if files is not None:
-                        hist_path_gr = files[0]
-
-            else:
-                files = download_histology_data(self.subj, self.lab)
-                if files is not None:
-                    hist_path_gr = files[0]
-                    hist_path_rd = files[1]
-
-        if hist_path_rd:
-            hist_atlas_rd = atlas.AllenAtlas(hist_path=hist_path_rd)
-            hist_slice_rd = hist_atlas_rd.image[index[:, 0], :, index[:, 2]]
-            hist_slice_rd = np.swapaxes(hist_slice_rd, 0, 1)
-        else:
-            print('Could not find red histology image for this subject')
-            hist_slice_rd = np.copy(ccf_slice)
-
-        if hist_path_gr:
-            hist_atlas_gr = atlas.AllenAtlas(hist_path=hist_path_gr)
-            hist_slice_gr = hist_atlas_gr.image[index[:, 0], :, index[:, 2]]
-            hist_slice_gr = np.swapaxes(hist_slice_gr, 0, 1)
-        else:
-            print('Could not find green histology image for this subject')
-            hist_slice_gr = np.copy(ccf_slice)
-
-        slice_data = {
-            'hist_rd': hist_slice_rd,
-            'hist_gr': hist_slice_gr,
-            'ccf': ccf_slice,
-            'label': label_slice,
-            'scale': np.array([(width[-1] - width[0]) / ccf_slice.shape[0],
-                               (height[-1] - height[0]) / ccf_slice.shape[1]]),
-            'offset': np.array([width[0], height[0]])
-        }
-
-        return slice_data
-
-    def get_region_description(self, region_idx):
-        struct_idx = np.where(self.allen_id == region_idx)[0][0]
-        description = self.brain_regions[struct_idx]['description']
-        region_lookup = (self.brain_regions[struct_idx]['acronym'] +
-                         ': ' + self.brain_regions[struct_idx]['name'])
-
-        if region_lookup == 'void: void':
-            region_lookup = 'root: root'
-
-        if not description:
-            description = region_lookup + '\nNo information available on Alyx for this region'
-        else:
-            description = region_lookup + '\n' + description
-
-        return description, region_lookup
-
-    def upload_data(self, xyz_channels, channels=True):
-        if not self.resolved:
-            channel_upload = True
-            # Create new trajectory and overwrite previous one
-            histology.register_aligned_track(self.probe_id, xyz_channels,
-                                             chn_coords=self.chn_coords, one=self.one,
-                                             overwrite=True, channels=channels)
-        else:
-            channel_upload = False
-
-        return channel_upload
-
-    def update_alignments(self, feature, track, key_info=None, user_eval=None):
-        if not key_info:
-            user = params.get().ALYX_LOGIN
-            date = datetime.now().replace(microsecond=0).isoformat()
-            data = {date + '_' + user: [feature.tolist(), track.tolist(), self.alyx_str]}
-        else:
-            user = key_info[20:]
-            if user_eval:
-                data = {key_info: [feature.tolist(), track.tolist(), user_eval]}
-            else:
-                data = {key_info: [feature.tolist(), track.tolist()]}
-
-        old_user = [key for key in self.alignments.keys() if user in key]
-        # Only delete duplicated if trajectory is not resolved
-        if len(old_user) > 0 and not self.resolved:
-            self.alignments.pop(old_user[0])
-
-        self.alignments.update(data)
-        self.update_json(self.alignments)
-
-    def update_json(self, json_data):
-        # Get the new trajectory
-        ephys_traj = self.one.alyx.rest('trajectories', 'list', probe_insertion=self.probe_id,
-                                        provenance='Ephys aligned histology track')
-        patch_dict = {'json': json_data}
-        self.one.alyx.rest('trajectories', 'partial_update', id=ephys_traj[0]['id'],
-                           data=patch_dict)
-
-    def upload_dj(self, align_qc, ephys_qc, ephys_desc):
-        # Upload qc results to datajoint table
-        user = params.get().ALYX_LOGIN
-        if len(ephys_desc) == 0:
-            ephys_desc_str = 'None'
-            ephys_dj_str = None
-        else:
-            ephys_desc_str = ", ".join(ephys_desc)
-            ephys_dj_str = ephys_desc_str
-
-        self.alyx_str = ephys_qc.upper() + ': ' + ephys_desc_str
-
-        if ephys_qc.upper() == 'CRITICAL':
-            usrpmt.main_gui(eid=self.probe_id, reasons_selected=ephys_desc, one=self.one)
-
-    def update_qc(self, upload_alyx=True, upload_flatiron=True):
-        # if resolved just update the alignment_number
-        align_qc = AlignmentQC(self.probe_id, one=self.one, brain_atlas=self.brain_atlas)
-        align_qc.load_data(prev_alignments=self.alignments, xyz_picks=self.xyz_picks,
-                           depths=self.chn_depths, cluster_chns=self.cluster_chns)
-        results = align_qc.run(update=True, upload_alyx=upload_alyx,
-                               upload_flatiron=upload_flatiron)
-        align_qc.update_experimenter_evaluation(prev_alignments=self.alignments)
-
-        self.resolved = results['alignment_resolved']
-
+import numpy as np
+from datetime import datetime
+import ibllib.pipes.histology as histology
+from ibllib.ephys.neuropixel import SITES_COORDINATES
+import ibllib.atlas as atlas
+from ibllib.qc.alignment_qc import AlignmentQC
+from one.api import ONE
+from pathlib import Path
+import one.alf.io as alfio
+from one import params
+import glob
+import os
+from atlaselectrophysiology.load_histology import download_histology_data, tif2nrrd
+import ibllib.qc.critical_reasons as usrpmt
+
+ONE_BASE_URL = "https://alyx.internationalbrainlab.org"
+
+
+class LoadData:
+    def __init__(self, one=None, brain_atlas=None, testing=False, probe_id=None, histology=True):
+        self.one = one or ONE(base_url=ONE_BASE_URL)
+        self.brain_atlas = brain_atlas or atlas.AllenAtlas(25)
+        self.download_hist = histology # whether or not to look for the histology files
+
+        if testing:
+            self.probe_id = probe_id
+            self.chn_coords = SITES_COORDINATES
+            self.chn_depths = SITES_COORDINATES[:, 1]
+        else:
+            self.brain_regions = self.one.alyx.rest('brain-regions', 'list')
+            self.chn_coords = None
+            self.chn_depths = None
+
+        # Initialise all variables that get assigned
+        self.sess_with_hist = None
+        self.traj_ids = None
+        self.traj_coords = None
+        self.subjects = None
+        self.sess = None
+        self.eid = None
+        self.lab = None
+        self.n_sess = None
+        self.probe_label = None
+        self.traj_id = None
+        self.date = None
+        self.subj = None
+        self.alignments = {}
+        self.prev_align = None
+        self.sess_path = None
+        self.allen_id = None
+        self.cluster_chns = None
+        self.resolved = None
+        self.alyx_str = None
+        self.sr = None
+
+        if probe_id is not None:
+            self.sess = self.one.alyx.rest('trajectories', 'list', provenance='Histology track',
+                                           probe_insertion=probe_id)
+
+    def get_subjects(self):
+        """
+        Finds all subjects that have a histology track trajectory registered
+        :return subjects: list of subjects
+        :type: list of strings
+        """
+        # All sessions that have a histology track
+        all_hist = self.one.alyx.rest('trajectories', 'list', provenance='Histology track')
+        # Some do not have tracing, exclude these ones
+        self.sess_with_hist = [sess for sess in all_hist if sess['x'] is not None]
+        self.subj_with_hist = [sess['session']['subject'] for sess in self.sess_with_hist]
+
+        # For all histology tracks find the trajectory and coordinates of active part (where
+        # electrodes are located). Used in get_nearby trajectories to find sessions close-by
+        # insertions
+        depths = np.arange(200, 4100, 20) / 1e6
+        trajectories = [atlas.Insertion.from_dict(sess) for sess in self.sess_with_hist]
+        self.traj_ids = [sess['id'] for sess in self.sess_with_hist]
+        self.traj_coords = np.empty((len(self.traj_ids), len(depths), 3))
+        for iT, traj in enumerate(trajectories):
+            self.traj_coords[iT, :] = (histology.interpolate_along_track
+                                       (np.vstack([traj.tip, traj.entry]), depths))
+
+        self.subjects = np.unique(self.subj_with_hist)
+
+        return self.subjects
+
+    def get_sessions(self, idx):
+        """
+        Finds all sessions for a particular subject that have a histology track trajectory
+        registered
+        :param idx: index of chosen subject from drop-down list
+        :type idx: int
+        :return session: list of sessions associated with subject, displayed as date + probe
+        :type: list of strings
+        """
+        subj = self.subjects[idx]
+        sess_idx = [i for i, e in enumerate(self.subj_with_hist) if e == subj]
+        self.sess = [self.sess_with_hist[idx] for idx in sess_idx]
+        session = [(sess['session']['start_time'][:10] + ' ' + sess['probe_name']) for sess in
+                   self.sess]
+        return session
+
+    def get_info(self, idx):
+        """
+        Reads in all information about the chosen sessions and looks to see if there are any
+        previous alignments associated with the session
+        :param idx: index of chosen session from drop-down list
+        :type idx: int
+        :return prev_align: list of previous alignments associated with session, if none just has
+        option for 'original' alignment
+        :type: list of strings
+        """
+        self.n_sess = self.sess[idx]['session']['number']
+        self.date = self.sess[idx]['session']['start_time'][:10]
+        self.probe_label = self.sess[idx]['probe_name']
+        self.traj_id = self.sess[idx]['id']
+        self.probe_id = self.sess[idx]['probe_insertion']
+        self.lab = self.sess[idx]['session']['lab']
+        self.eid = self.sess[idx]['session']['id']
+        self.subj = self.sess[idx]['session']['subject']
+
+        return self.get_previous_alignments()
+
+    def get_previous_alignments(self):
+
+        # Looks for any previous alignments
+        ephys_traj_prev = self.one.alyx.rest('trajectories', 'list', probe_insertion=self.probe_id,
+                                             provenance='Ephys aligned histology track')
+
+        if ephys_traj_prev:
+            self.alignments = ephys_traj_prev[0]['json'] or {}
+            self.prev_align = [*self.alignments.keys()]
+            self.prev_align = sorted(self.prev_align, reverse=True)
+            self.prev_align.append('original')
+        else:
+            self.alignments = {}
+            self.prev_align = ['original']
+
+        return self.prev_align
+
+    def get_starting_alignment(self, idx):
+        """
+        Finds all sessions for a particular subject that have a histology track trajectory
+        registered
+        :param idx: index of chosen alignment from drop-down list
+        :type idx: int
+        :return feature: reference points in feature space
+        :type: np.array
+        :return track: reference points in track space
+        :type: np.array
+        """
+        self.current_align = self.prev_align[idx]
+
+        if self.current_align == 'original':
+            feature = None
+            track = None
+        else:
+            feature = np.array(self.alignments[self.current_align][0])
+            track = np.array(self.alignments[self.current_align][1])
+
+        return feature, track
+
+    def get_nearby_trajectories(self):
+        """
+        Find sessions that have trajectories close to the currently selected session
+        :return close_session: list of nearby sessions ordered by absolute distance, displayed as
+        subject + date + probe
+        :type: list of strings
+        :return close_dist: absolute distance to nearby sessions
+        :type: list of float
+        :return close_dist_mlap: absolute distance to nearby sessions, only using ml and ap
+        directions
+        :type: list of float
+        """
+
+        chosen_traj = self.traj_ids.index(self.traj_id)
+        avg_dist = np.mean(np.sqrt(np.sum((self.traj_coords - self.traj_coords[chosen_traj]) ** 2,
+                                          axis=2)), axis=1)
+        avg_dist_mlap = np.mean(np.sqrt(np.sum((self.traj_coords[:, :, 0:2] -
+                                                self.traj_coords[chosen_traj][:, 0:2]) ** 2,
+                                        axis=2)), axis=1)
+
+        closest_traj = np.argsort(avg_dist)
+        close_dist = avg_dist[closest_traj[0:10]] * 1e6
+        close_dist_mlap = avg_dist_mlap[closest_traj[0:10]] * 1e6
+
+        close_sessions = []
+        for sess_idx in closest_traj[0:10]:
+            close_sessions.append((self.sess_with_hist[sess_idx]['session']['subject'] + ' ' +
+                                  self.sess_with_hist[sess_idx]['session']['start_time'][:10] +
+                                   ' ' + self.sess_with_hist[sess_idx]['probe_name']))
+
+        return close_sessions, close_dist, close_dist_mlap
+
+    def get_data(self):
+        """
+        Load/ Download all data and info associated with session
+        :return alf_path: path to folder containing alf format files
+        :type: Path
+        :return ephys_path: path to folder containing ephys files
+        :type: Path
+        :return chn_depths: depths of electrode channel on probe relative to tip
+        :type: np.array(384,1)
+        :return sess_notes: user notes associated with session
+        :type: str
+        """
+
+        dtypes_ks = [
+            'spikes.depths.npy',
+            'spikes.amps.npy',
+            'spikes.times.npy',
+            'spikes.clusters.npy',
+            'channels.localCoordinates.npy',
+            'channels.rawInd.npy',
+            'clusters.metrics.pqt',
+            'clusters.peakToTrough.npy',
+            'clusters.waveforms.npy',
+            'clusters.channels.npy',
+        ]
+
+        collection_ks = [f'alf/{self.probe_label}'] * len(dtypes_ks)
+
+        dtypes_raw = [
+            '_iblqc_ephysTimeRmsAP.rms.npy',
+            '_iblqc_ephysTimeRmsAP.timestamps.npy',
+            '_iblqc_ephysSpectralDensityAP.freqs.npy',
+            '_iblqc_ephysSpectralDensityAP.power.npy',
+            '_iblqc_ephysTimeRmsLF.rms.npy',
+            '_iblqc_ephysTimeRmsLF.timestamps.npy',
+            '_iblqc_ephysSpectralDensityLF.freqs.npy',
+            '_iblqc_ephysSpectralDensityLF.power.npy',
+        ]
+
+        collection_raw = [f'raw_ephys_data/{self.probe_label}'] * len(dtypes_raw)
+
+        dtypes_alf = [
+            '_ibl_passiveGabor.table.csv',
+            '_ibl_passivePeriods.intervalsTable.csv',
+            '_ibl_passiveRFM.times.npy',
+            '_ibl_passiveStims.table.csv']
+
+        collection_alf = ['alf'] * len(dtypes_alf)
+
+        dtypes_passive = [
+            '_iblrig_RFMapStim.raw.bin']
+
+        collection_passive = ['raw_passive_data'] * len(dtypes_passive)
+
+        dtypes = dtypes_ks + dtypes_raw + dtypes_alf + dtypes_passive
+        collections = collection_ks + collection_raw + collection_alf + collection_passive
+
+        print(self.subj)
+        print(self.probe_label)
+        print(self.date)
+        print(self.eid)
+
+        _ = self.one.load_datasets(self.eid, datasets=dtypes, collections=collections,
+                                   download_only=True, assert_present=False)
+
+        self.sess_path = self.one.eid2path(self.eid)
+
+        alf_path = Path(self.sess_path, 'alf', self.probe_label)
+        ephys_path = Path(self.sess_path, 'raw_ephys_data', self.probe_label)
+
+        cluster_file_old = alf_path.joinpath('clusters.metrics.csv')
+        if cluster_file_old.exists():
+            os.remove(cluster_file_old)
+
+        try:
+            self.chn_coords = np.load(Path(alf_path, 'channels.localCoordinates.npy'))
+            self.chn_depths = self.chn_coords[:, 1]
+            self.cluster_chns = np.load(Path(alf_path, 'clusters.channels.npy'))
+        except Exception:
+            print('Could not download alf data for this probe - gui will not work')
+            return [None] * 4
+
+        sess = self.one.alyx.rest('sessions', 'read', id=self.eid)
+        sess_notes = None
+        if sess['notes']:
+            sess_notes = sess['notes'][0]['text']
+        if not sess_notes:
+            sess_notes = sess['narrative']
+        if not sess_notes:
+            sess_notes = 'No notes for this session'
+
+        return alf_path, ephys_path, self.chn_depths, sess_notes
+
+    def get_allen_csv(self):
+        """
+        Load in allen csv file
+        :return allen: dataframe containing all information in csv file
+        :type: pd.Dataframe
+        """
+        allen_path = Path(Path(atlas.__file__).parent, 'allen_structure_tree.csv')
+        allen = alfio.load_file_content(allen_path)
+
+        self.allen_id = allen['id']
+
+        return allen
+
+    def get_xyzpicks(self):
+        """
+        Load in user chosen track tracing points
+        :return xyz_picks: 3D coordinates of points relative to bregma
+        :type: np.array(n_picks, 3)
+        """
+        insertion = self.one.alyx.rest('insertions', 'read', id=self.probe_id)
+        self.xyz_picks = np.array(insertion['json']['xyz_picks']) / 1e6
+        self.resolved = (insertion.get('json', {'temp': 0}).get('extended_qc', {'temp': 0}).
+                         get('alignment_resolved', False))
+
+        return self.xyz_picks
+
+    def get_slice_images(self, xyz_channels):
+
+        index = self.brain_atlas.bc.xyz2i(xyz_channels)[:, self.brain_atlas.xyz2dims]
+        ccf_slice = self.brain_atlas.image[index[:, 0], :, index[:, 2]]
+        ccf_slice = np.swapaxes(ccf_slice, 0, 1)
+
+        label_slice = self.brain_atlas._label2rgb(self.brain_atlas.label[index[:, 0], :,
+                                                  index[:, 2]])
+        label_slice = np.swapaxes(label_slice, 0, 1)
+
+        width = [self.brain_atlas.bc.i2x(0), self.brain_atlas.bc.i2x(456)]
+        height = [self.brain_atlas.bc.i2z(index[0, 2]), self.brain_atlas.bc.i2z(index[-1, 2])]
+
+        hist_path_rd = None
+        hist_path_gr = None
+        # First see if the histology file exists before attempting to connect with FlatIron and
+        # download
+        if self.download_hist:
+            hist_dir = Path(self.sess_path.parent.parent, 'histology')
+            if hist_dir.exists():
+                path_to_rd_image = glob.glob(str(hist_dir) + '/*RD.tif')
+                if path_to_rd_image:
+                    hist_path_rd = tif2nrrd(Path(path_to_rd_image[0]))
+                else:
+                    files = download_histology_data(self.subj, self.lab)
+                    if files is not None:
+                        hist_path_rd = files[1]
+
+                path_to_gr_image = glob.glob(str(hist_dir) + '/*GR.tif')
+                if path_to_gr_image:
+                    hist_path_gr = tif2nrrd(Path(path_to_gr_image[0]))
+                else:
+                    files = download_histology_data(self.subj, self.lab)
+                    if files is not None:
+                        hist_path_gr = files[0]
+
+            else:
+                files = download_histology_data(self.subj, self.lab)
+                if files is not None:
+                    hist_path_gr = files[0]
+                    hist_path_rd = files[1]
+
+        if hist_path_rd:
+            hist_atlas_rd = atlas.AllenAtlas(hist_path=hist_path_rd)
+            hist_slice_rd = hist_atlas_rd.image[index[:, 0], :, index[:, 2]]
+            hist_slice_rd = np.swapaxes(hist_slice_rd, 0, 1)
+        else:
+            print('Could not find red histology image for this subject')
+            hist_slice_rd = np.copy(ccf_slice)
+
+        if hist_path_gr:
+            hist_atlas_gr = atlas.AllenAtlas(hist_path=hist_path_gr)
+            hist_slice_gr = hist_atlas_gr.image[index[:, 0], :, index[:, 2]]
+            hist_slice_gr = np.swapaxes(hist_slice_gr, 0, 1)
+        else:
+            print('Could not find green histology image for this subject')
+            hist_slice_gr = np.copy(ccf_slice)
+
+        slice_data = {
+            'hist_rd': hist_slice_rd,
+            'hist_gr': hist_slice_gr,
+            'ccf': ccf_slice,
+            'label': label_slice,
+            'scale': np.array([(width[-1] - width[0]) / ccf_slice.shape[0],
+                               (height[-1] - height[0]) / ccf_slice.shape[1]]),
+            'offset': np.array([width[0], height[0]])
+        }
+
+        return slice_data
+
+    def get_region_description(self, region_idx):
+        struct_idx = np.where(self.allen_id == region_idx)[0][0]
+        description = self.brain_regions[struct_idx]['description']
+        region_lookup = (self.brain_regions[struct_idx]['acronym'] +
+                         ': ' + self.brain_regions[struct_idx]['name'])
+
+        if region_lookup == 'void: void':
+            region_lookup = 'root: root'
+
+        if not description:
+            description = region_lookup + '\nNo information available on Alyx for this region'
+        else:
+            description = region_lookup + '\n' + description
+
+        return description, region_lookup
+
+    def upload_data(self, xyz_channels, channels=True):
+        if not self.resolved:
+            channel_upload = True
+            # Create new trajectory and overwrite previous one
+            histology.register_aligned_track(self.probe_id, xyz_channels,
+                                             chn_coords=self.chn_coords, one=self.one,
+                                             overwrite=True, channels=channels)
+        else:
+            channel_upload = False
+
+        return channel_upload
+
+    def update_alignments(self, feature, track, key_info=None, user_eval=None):
+        if not key_info:
+            user = params.get().ALYX_LOGIN
+            date = datetime.now().replace(microsecond=0).isoformat()
+            data = {date + '_' + user: [feature.tolist(), track.tolist(), self.alyx_str]}
+        else:
+            user = key_info[20:]
+            if user_eval:
+                data = {key_info: [feature.tolist(), track.tolist(), user_eval]}
+            else:
+                data = {key_info: [feature.tolist(), track.tolist()]}
+
+        old_user = [key for key in self.alignments.keys() if user in key]
+        # Only delete duplicated if trajectory is not resolved
+        if len(old_user) > 0 and not self.resolved:
+            self.alignments.pop(old_user[0])
+
+        self.alignments.update(data)
+        self.update_json(self.alignments)
+
+    def update_json(self, json_data):
+        # Get the new trajectory
+        ephys_traj = self.one.alyx.rest('trajectories', 'list', probe_insertion=self.probe_id,
+                                        provenance='Ephys aligned histology track')
+        patch_dict = {'json': json_data}
+        self.one.alyx.rest('trajectories', 'partial_update', id=ephys_traj[0]['id'],
+                           data=patch_dict)
+
+    def upload_dj(self, align_qc, ephys_qc, ephys_desc):
+        # Upload qc results to datajoint table
+        user = params.get().ALYX_LOGIN
+        if len(ephys_desc) == 0:
+            ephys_desc_str = 'None'
+            ephys_dj_str = None
+        else:
+            ephys_desc_str = ", ".join(ephys_desc)
+            ephys_dj_str = ephys_desc_str
+
+        self.alyx_str = ephys_qc.upper() + ': ' + ephys_desc_str
+
+        if ephys_qc.upper() == 'CRITICAL':
+            usrpmt.main_gui(eid=self.probe_id, reasons_selected=ephys_desc, one=self.one)
+
+    def update_qc(self, upload_alyx=True, upload_flatiron=True):
+        # if resolved just update the alignment_number
+        align_qc = AlignmentQC(self.probe_id, one=self.one, brain_atlas=self.brain_atlas)
+        align_qc.load_data(prev_alignments=self.alignments, xyz_picks=self.xyz_picks,
+                           depths=self.chn_depths, cluster_chns=self.cluster_chns)
+        results = align_qc.run(update=True, upload_alyx=upload_alyx,
+                               upload_flatiron=upload_flatiron)
+        align_qc.update_experimenter_evaluation(prev_alignments=self.alignments)
+
+        self.resolved = results['alignment_resolved']
+
         return self.resolved