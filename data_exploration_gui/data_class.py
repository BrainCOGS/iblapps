--- conflicted
+++ resolved
@@ -1,257 +1,203 @@
-from PyQt5 import QtGui, QtWidgets
-import numpy as np
-import os
-<<<<<<< HEAD
-import one.alf.io as alfio
-from brainbox.processing import get_units_bunch
-=======
-import alf.io
-from brainbox.processing import compute_cluster_average, get_units_bunch
->>>>>>> 9e3ea787
-from brainbox.population.decode import xcorr
-from brainbox.singlecell import calculate_peths
-from brainbox.io.spikeglx import extract_waveforms
-from pathlib import Path
-
-
-class DataGroup:
-    def __init__(self):
-
-        self.waveform_button = QtWidgets.QPushButton('Generate Waveform')
-        self.waveform_list = QtWidgets.QListWidget()
-        self.waveform_list.SingleSelection
-        self.waveform_text = QtWidgets.QLabel('No. of spikes =')
-
-        waveform_layout = QtWidgets.QGridLayout()
-        waveform_layout.addWidget(self.waveform_button, 0, 0)
-        waveform_layout.addWidget(self.waveform_text, 1, 0)
-        waveform_layout.addWidget(self.waveform_list, 0, 1, 3, 1)
-
-        self.waveform_group = QtWidgets.QGroupBox()
-        self.waveform_group.setLayout(waveform_layout)
-
-
-        #For peths and rasters
-        self.t_before = 0.4
-        self.t_after = 1
-
-        #For autocorrolelogram
-        self.autocorr_window = 0.1
-        self.autocorr_bin = 0.001
-
-
-        #For waveform (N.B in ms)
-        self.waveform_window = 2
-        self.CAR = False
-
-    def load(self, folder_path):
-        self.folder_path = folder_path
-        self.find_files()
-        self.load_data()
-        self.compute_timescales()
-
-        return self.ephys_file_path, self.gui_path
-
-    def find_files(self):
-        self.probe_path = self.folder_path
-        self.alf_path = self.folder_path.parent
-        dir_path = self.folder_path.parent.parent
-        self.gui_path = os.path.join(self.probe_path, 'gui')
-        probe = os.path.split(self.probe_path)[1]
-        ephys_path = os.path.join(dir_path, 'raw_ephys_data', probe)
-
-        self.ephys_file_path = []
-
-        try:
-            for i in os.listdir(ephys_path):
-                if 'ap' in i and 'bin' in i:
-                    self.ephys_file_path = os.path.join(ephys_path, i)
-        except:
-            self.ephys_file_path = []
-
-
-    def load_data(self):
-<<<<<<< HEAD
-        self.spikes = alfio.load_object(self.probe_path, 'spikes')
-        self.trials = alfio.load_object(self.alf_path, 'trials')
-        self.clusters = alfio.load_object(self.probe_path, 'clusters')
-        self.ids = np.unique(self.spikes.clusters)
-        self.metrics = np.array(self.clusters.metrics.ks2_label[self.ids])
-        self.colours = np.array(self.clusters.metrics.ks2_label[self.ids])
-=======
-        self.spikes = alf.io.load_object(self.probe_path, 'spikes')
-        self.trials = alf.io.load_object(self.alf_path, 'trials')
-        self.clusters = alf.io.load_object(self.probe_path, 'clusters')
-
-        self.prepare_data(self.spikes, self.clusters, self.trials)
-        #self.ids = np.unique(self.spikes.clusters)
-        #self.metrics = np.array(self.clusters.metrics.ks2_label[self.ids])
-        #self.colours = np.array(self.clusters.metrics.ks2_label[self.ids])
-        #self.colours[np.where(self.colours == 'mua')[0]] = QtGui.QColor('#fdc086')
-        #self.colours[np.where(self.colours == 'good')[0]] = QtGui.QColor('#7fc97f')
-#
-        #file_count = 0
-        #if os.path.isdir(self.gui_path):
-        #    for i in os.listdir(self.gui_path):
-        #        if 'depth' in i:
-        #            self.depths = np.load(Path(self.gui_path + '/cluster_depths.npy'))
-        #            file_count += 1
-        #        elif 'amp' in i:
-        #            self.amps = np.load(Path(self.gui_path + '/cluster_amps.npy'))
-        #            file_count += 1
-        #        elif 'nspikes' in i:
-        #            self.nspikes = np.load(Path(self.gui_path + '/cluster_nspikes.npy'))
-        #            file_count += 1
-        #    if file_count != 3:
-        #        self.compute_depth_and_amplitudes()
-        #else:
-        #    os.mkdir(self.gui_path)
-        #    self.compute_depth_and_amplitudes()
-#
-        #self.sort_by_id = np.arange(len(self.ids))
-        #self.sort_by_nspikes = np.argsort(self.nspikes)
-        #self.sort_by_nspikes = self.sort_by_nspikes[::-1]
-        #self.sort_by_good = np.append(np.where(self.metrics == 'good')[0], np.where(self.metrics == 'mua')[0])
-        #self.n_trials = len(self.trials['contrastLeft'])
-
-    def prepare_data(self, spikes, clusters, trials):
-        self.spikes = spikes
-        self.clusters = clusters
-        self.trials = trials
-        self.ids = np.unique(spikes.clusters)
-        self.metrics = np.array(clusters.metrics.ks2_label[self.ids])
-        self.colours = np.array(clusters.metrics.ks2_label[self.ids])
->>>>>>> 9e3ea787
-        self.colours[np.where(self.colours == 'mua')[0]] = QtGui.QColor('#fdc086')
-        self.colours[np.where(self.colours == 'good')[0]] = QtGui.QColor('#7fc97f')
-
-        _, self.depths, self.nspikes = compute_cluster_average(spikes.clusters, spikes.depths)
-        _, self.amps, _ = compute_cluster_average(spikes.clusters, spikes.amps)
-        self.amps = self.amps * 1e6
-
-        self.sort_by_id = np.arange(len(self.ids))
-        self.sort_by_nspikes = np.argsort(self.nspikes)
-        self.sort_by_nspikes = self.sort_by_nspikes[::-1]
-        self.sort_by_good = np.append(np.where(self.metrics == 'good')[0],
-                                      np.where(self.metrics == 'mua')[0])
-<<<<<<< HEAD
-        self.n_trials = len(self.trials['contrastLeft'])
-=======
-        self.n_trials = len(trials['contrastLeft'])
-
->>>>>>> 9e3ea787
-
-    def compute_depth_and_amplitudes(self):
-        units_b = get_units_bunch(self.spikes)
-        self.depths = []
-        self.amps = []
-        self.nspikes = []
-        for clu in self.ids:
-            self.depths = np.append(self.depths, np.nanmean(units_b.depths[str(clu)]))
-            self.amps = np.append(self.amps, np.nanmean(units_b.amps[str(clu)]) * 1e6)
-            self.nspikes = np.append(self.nspikes, len(units_b.amps[str(clu)]))
-
-        np.save((self.gui_path + '/cluster_depths'), self.depths)
-        np.save((self.gui_path + '/cluster_amps'), self.amps)
-        np.save((self.gui_path + '/cluster_nspikes'), self.nspikes)
-
-    def sort_data(self, order):
-        self.clust_ids = self.ids[order]
-        self.clust_amps = self.amps[order]
-        self.clust_depths = self.depths[order]
-        self.clust_colours = self.colours[order]
-
-        return self.clust_ids, self.clust_amps, self.clust_depths, self.clust_colours
-
-    def reset(self):
-        self.waveform_list.clear()
-
-    def populate(self, clust):
-        self.reset()
-        self.clus_idx = np.where(self.spikes.clusters == self.clust_ids[clust])[0]
-
-        if len(self.clus_idx) <= 500:
-            self.spk_intervals = [0, len(self.clus_idx)]
-        else:
-            self.spk_intervals = np.arange(0, len(self.clus_idx), 500)
-            self.spk_intervals = np.append(self.spk_intervals, len(self.clus_idx))
-
-        for idx in range(0, len(self.spk_intervals) - 1):
-            item = QtWidgets.QListWidgetItem(str(self.spk_intervals[idx]) + ':' + str(self.spk_intervals[idx+1]))
-            self.waveform_list.addItem(item)
-
-        self.waveform_list.setCurrentRow(0)
-        self.n_waveform = 0
-
-    def compute_peth(self, trial_type, clust, trials_id):
-        peths, bin = calculate_peths(self.spikes.times, self.spikes.clusters,
-        [self.clust_ids[clust]], self.trials[trial_type][trials_id], self.t_before, self.t_after)
-
-        peth_mean = peths.means[0, :]
-        peth_std = peths.stds[0, :] / np.sqrt(len(trials_id))
-        t_peth = peths.tscale
-
-        return t_peth, peth_mean, peth_std
-
-    def compute_rasters(self, trial_type, clust, trials_id):
-        self.x = np.empty(0)
-        self.y = np.empty(0)
-        spk_times = self.spikes.times[self.spikes.clusters == self.clust_ids[clust]]
-        for idx, val in enumerate(self.trials[trial_type][trials_id]):
-            spks_to_include = np.bitwise_and(spk_times >= val - self.t_before, spk_times <= val + self.t_after)
-            trial_spk_times = spk_times[spks_to_include]
-            trial_spk_times_aligned = trial_spk_times - val
-            trial_no = (np.ones(len(trial_spk_times_aligned))) * idx * 10
-            self.x = np.append(self.x, trial_spk_times_aligned)
-            self.y = np.append(self.y, trial_no)
-
-        return self.x, self.y, self.n_trials
-
-    def compute_autocorr(self, clust):
-        self.clus_idx = np.where(self.spikes.clusters == self.clust_ids[clust])[0]
-
-        x_corr = xcorr(self.spikes.times[self.clus_idx], self.spikes.clusters[self.clus_idx],
-        self.autocorr_bin, self.autocorr_window)
-
-        corr = x_corr[0, 0, :]
-
-        return self.t_autocorr, corr
-
-    def compute_template(self, clust):
-        template = (self.clusters.waveforms[self.clust_ids[clust], :, 0]) * 1e6
-        return self.t_template, template
-
-    def compute_waveform(self, clust):
-        if len(self.ephys_file_path) != 0:
-            spk_times = self.spikes.times[self.clus_idx][self.spk_intervals[self.n_waveform]:self.spk_intervals[self.n_waveform + 1]]
-            max_ch = self.clusters['channels'][self.clust_ids[clust]]
-            wf = extract_waveforms(self.ephys_file_path, spk_times, max_ch, t = self.waveform_window, car = self.CAR)
-            wf_mean = np.mean(wf[:,:,0], axis = 0)
-            wf_std = np.std(wf[:,:,0], axis = 0)
-
-            return self.t_waveform, wf_mean, wf_std
-
-    def compute_timescales(self):
-        self.t_autocorr = np.arange((self.autocorr_window/2) - self.autocorr_window, (self.autocorr_window/2)+ self.autocorr_bin, self.autocorr_bin)
-        sr = 30000
-        n_template = len(self.clusters.waveforms[self.ids[0], :, 0])
-        self.t_template = 1e3 * (np.arange(n_template)) / sr
-
-        n_waveform = int(sr / 1000 * (self.waveform_window))
-        self.t_waveform = 1e3 * (np.arange(n_waveform)) / sr
-        #self.t_waveform = 1e3 * (np.arange(n_waveform/2 - n_waveform, n_waveform/2, 1))/sr
-
-
-
-
-
-
-
-
-
-
-
-
-
-
-
+from PyQt5 import QtGui, QtWidgets
+import numpy as np
+import os
+import one.alf.io as alfio
+from brainbox.processing import get_units_bunch
+from brainbox.population.decode import xcorr
+from brainbox.singlecell import calculate_peths
+from brainbox.io.spikeglx import extract_waveforms
+from pathlib import Path
+
+
+class DataGroup:
+    def __init__(self):
+
+        self.waveform_button = QtWidgets.QPushButton('Generate Waveform')
+        self.waveform_list = QtWidgets.QListWidget()
+        self.waveform_list.SingleSelection
+        self.waveform_text = QtWidgets.QLabel('No. of spikes =')
+
+        waveform_layout = QtWidgets.QGridLayout()
+        waveform_layout.addWidget(self.waveform_button, 0, 0)
+        waveform_layout.addWidget(self.waveform_text, 1, 0)
+        waveform_layout.addWidget(self.waveform_list, 0, 1, 3, 1)
+
+        self.waveform_group = QtWidgets.QGroupBox()
+        self.waveform_group.setLayout(waveform_layout)
+
+
+        #For peths and rasters
+        self.t_before = 0.4
+        self.t_after = 1
+
+        #For autocorrolelogram
+        self.autocorr_window = 0.1
+        self.autocorr_bin = 0.001
+
+
+        #For waveform (N.B in ms)
+        self.waveform_window = 2
+        self.CAR = False
+
+    def load(self, folder_path):
+        self.folder_path = folder_path
+        self.find_files()
+        self.load_data()
+        self.compute_timescales()
+
+        return self.ephys_file_path, self.gui_path
+
+    def find_files(self):
+        self.probe_path = self.folder_path
+        self.alf_path = self.folder_path.parent
+        dir_path = self.folder_path.parent.parent
+        self.gui_path = os.path.join(self.probe_path, 'gui')
+        probe = os.path.split(self.probe_path)[1]
+        ephys_path = os.path.join(dir_path, 'raw_ephys_data', probe)
+
+        self.ephys_file_path = []
+
+        try:
+            for i in os.listdir(ephys_path):
+                if 'ap' in i and 'bin' in i:
+                    self.ephys_file_path = os.path.join(ephys_path, i)
+        except:
+            self.ephys_file_path = []
+
+
+    def load_data(self):
+        self.spikes = alfio.load_object(self.probe_path, 'spikes')
+        self.trials = alfio.load_object(self.alf_path, 'trials')
+        self.clusters = alfio.load_object(self.probe_path, 'clusters')
+        self.ids = np.unique(self.spikes.clusters)
+        self.metrics = np.array(self.clusters.metrics.ks2_label[self.ids])
+        self.colours = np.array(self.clusters.metrics.ks2_label[self.ids])
+        self.colours[np.where(self.colours == 'mua')[0]] = QtGui.QColor('#fdc086')
+        self.colours[np.where(self.colours == 'good')[0]] = QtGui.QColor('#7fc97f')
+
+        _, self.depths, self.nspikes = compute_cluster_average(spikes.clusters, spikes.depths)
+        _, self.amps, _ = compute_cluster_average(spikes.clusters, spikes.amps)
+        self.amps = self.amps * 1e6
+
+        self.sort_by_id = np.arange(len(self.ids))
+        self.sort_by_nspikes = np.argsort(self.nspikes)
+        self.sort_by_nspikes = self.sort_by_nspikes[::-1]
+        self.sort_by_good = np.append(np.where(self.metrics == 'good')[0],
+                                      np.where(self.metrics == 'mua')[0])
+        self.n_trials = len(self.trials['contrastLeft'])
+
+
+    def compute_depth_and_amplitudes(self):
+        units_b = get_units_bunch(self.spikes)
+        self.depths = []
+        self.amps = []
+        self.nspikes = []
+        for clu in self.ids:
+            self.depths = np.append(self.depths, np.nanmean(units_b.depths[str(clu)]))
+            self.amps = np.append(self.amps, np.nanmean(units_b.amps[str(clu)]) * 1e6)
+            self.nspikes = np.append(self.nspikes, len(units_b.amps[str(clu)]))
+
+        np.save((self.gui_path + '/cluster_depths'), self.depths)
+        np.save((self.gui_path + '/cluster_amps'), self.amps)
+        np.save((self.gui_path + '/cluster_nspikes'), self.nspikes)
+
+    def sort_data(self, order):
+        self.clust_ids = self.ids[order]
+        self.clust_amps = self.amps[order]
+        self.clust_depths = self.depths[order]
+        self.clust_colours = self.colours[order]
+
+        return self.clust_ids, self.clust_amps, self.clust_depths, self.clust_colours
+
+    def reset(self):
+        self.waveform_list.clear()
+
+    def populate(self, clust):
+        self.reset()
+        self.clus_idx = np.where(self.spikes.clusters == self.clust_ids[clust])[0]
+
+        if len(self.clus_idx) <= 500:
+            self.spk_intervals = [0, len(self.clus_idx)]
+        else:
+            self.spk_intervals = np.arange(0, len(self.clus_idx), 500)
+            self.spk_intervals = np.append(self.spk_intervals, len(self.clus_idx))
+
+        for idx in range(0, len(self.spk_intervals) - 1):
+            item = QtWidgets.QListWidgetItem(str(self.spk_intervals[idx]) + ':' + str(self.spk_intervals[idx+1]))
+            self.waveform_list.addItem(item)
+
+        self.waveform_list.setCurrentRow(0)
+        self.n_waveform = 0
+
+    def compute_peth(self, trial_type, clust, trials_id):
+        peths, bin = calculate_peths(self.spikes.times, self.spikes.clusters,
+        [self.clust_ids[clust]], self.trials[trial_type][trials_id], self.t_before, self.t_after)
+
+        peth_mean = peths.means[0, :]
+        peth_std = peths.stds[0, :] / np.sqrt(len(trials_id))
+        t_peth = peths.tscale
+
+        return t_peth, peth_mean, peth_std
+
+    def compute_rasters(self, trial_type, clust, trials_id):
+        self.x = np.empty(0)
+        self.y = np.empty(0)
+        spk_times = self.spikes.times[self.spikes.clusters == self.clust_ids[clust]]
+        for idx, val in enumerate(self.trials[trial_type][trials_id]):
+            spks_to_include = np.bitwise_and(spk_times >= val - self.t_before, spk_times <= val + self.t_after)
+            trial_spk_times = spk_times[spks_to_include]
+            trial_spk_times_aligned = trial_spk_times - val
+            trial_no = (np.ones(len(trial_spk_times_aligned))) * idx * 10
+            self.x = np.append(self.x, trial_spk_times_aligned)
+            self.y = np.append(self.y, trial_no)
+
+        return self.x, self.y, self.n_trials
+
+    def compute_autocorr(self, clust):
+        self.clus_idx = np.where(self.spikes.clusters == self.clust_ids[clust])[0]
+
+        x_corr = xcorr(self.spikes.times[self.clus_idx], self.spikes.clusters[self.clus_idx],
+        self.autocorr_bin, self.autocorr_window)
+
+        corr = x_corr[0, 0, :]
+
+        return self.t_autocorr, corr
+
+    def compute_template(self, clust):
+        template = (self.clusters.waveforms[self.clust_ids[clust], :, 0]) * 1e6
+        return self.t_template, template
+
+    def compute_waveform(self, clust):
+        if len(self.ephys_file_path) != 0:
+            spk_times = self.spikes.times[self.clus_idx][self.spk_intervals[self.n_waveform]:self.spk_intervals[self.n_waveform + 1]]
+            max_ch = self.clusters['channels'][self.clust_ids[clust]]
+            wf = extract_waveforms(self.ephys_file_path, spk_times, max_ch, t = self.waveform_window, car = self.CAR)
+            wf_mean = np.mean(wf[:,:,0], axis = 0)
+            wf_std = np.std(wf[:,:,0], axis = 0)
+
+            return self.t_waveform, wf_mean, wf_std
+
+    def compute_timescales(self):
+        self.t_autocorr = np.arange((self.autocorr_window/2) - self.autocorr_window, (self.autocorr_window/2)+ self.autocorr_bin, self.autocorr_bin)
+        sr = 30000
+        n_template = len(self.clusters.waveforms[self.ids[0], :, 0])
+        self.t_template = 1e3 * (np.arange(n_template)) / sr
+
+        n_waveform = int(sr / 1000 * (self.waveform_window))
+        self.t_waveform = 1e3 * (np.arange(n_waveform)) / sr
+        #self.t_waveform = 1e3 * (np.arange(n_waveform/2 - n_waveform, n_waveform/2, 1))/sr
+
+
+
+
+
+
+
+
+
+
+
+
+
+
+