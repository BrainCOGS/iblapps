--- conflicted
+++ resolved
@@ -1,35 +1,26 @@
-import datajoint as dj
-from ibl_pipeline import reference
-
-schema = dj.schema('group_shared_testing')
-dj.config["enable_python_native_blobs"] = True
-
-
-@schema
-class ClusterLabel(dj.Imported):
-<<<<<<< HEAD
-    definition = """
-    cluster_uuid: uuid              # uuid of cluster
-    -> reference.LabMember          #user name
-    ---
-    label_time: datetime            # date on which labelling was done
-    cluster_label: varchar(255) # user assigned label
-=======
-    definition = """ 
-    cluster_uuid: uuid              # uuid of cluster 
-    -> reference.LabMember          #user name 
-    --- 
-    label_time: datetime            # date on which labelling was done 
-    cluster_label=null: varchar(255)     # user assigned label  
-    cluster_note=null: varchar(255)      # user note about cluster
->>>>>>> 38c57779
-    """
-
-
-@schema
-class MergedClusters(dj.Imported):
-    definition = """ 
-    cluster_uuid: uuid              # uuid of merged cluster 
-    --- 
-    merged_uuid: longblob            # array of uuids of original clusters that form merged cluster 
-    """
+import datajoint as dj
+from ibl_pipeline import reference
+
+schema = dj.schema('group_shared_testing')
+dj.config["enable_python_native_blobs"] = True
+
+
+@schema
+class ClusterLabel(dj.Imported):
+    definition = """ 
+    cluster_uuid: uuid              # uuid of cluster 
+    -> reference.LabMember          #user name 
+    --- 
+    label_time: datetime            # date on which labelling was done 
+    cluster_label=null: varchar(255)     # user assigned label  
+    cluster_note=null: varchar(255)      # user note about cluster
+    """
+
+
+@schema
+class MergedClusters(dj.Imported):
+    definition = """ 
+    cluster_uuid: uuid              # uuid of merged cluster 
+    --- 
+    merged_uuid: longblob            # array of uuids of original clusters that form merged cluster 
+    """