## Launch phy with an eid and probe_name

To launch phy, first follow [these instructions](https://github.com//int-brain-lab/iblenv) for setting up a unified IBL conda environment.

Then in your terminal, make sure you are on the 'develop' branch of this repository, activate your unified conda environment, and run either:

<<<<<<< HEAD
`python "<path/to/phy_launcher.py>" "<eid>" "<probe_name>"`
=======
`python <path/to/phy_launcher.py> -s subject -d date -n session_no -p probe_name`
e.g `python int-brain-lab\iblapps\launch_phy\phy_launcher.py -s KS022 -d 2019-12-10 -n 1 -p probe00`
>>>>>>> 808480d8

or:

`python <path/to/phy_launcher.py> -s subject -e eid -p probe_name`
e.g. `python int-brain-lab\iblapps\launch_phy\phy_launcher.py -e a3df91c8-52a6-4afa-957b-3479a7d0897c -p probe00`


## Upload manual labels to datajoint

Once you have manually labelled clusters in phy these can be uploaded and stored in a datajoint table by running either:

`python <path/to/populate_cluster_table.py> -s subject -d date -n session_no -p probe_name`
e.g `python int-brain-lab\iblapps\launch_phy\populate_cluster_table.py -s KS022 -d 2019-12-10 -n 1 -p probe00`

or:

`python <path/to/populate_cluster_table.py> -s subject -e eid -p probe_name`
e.g. `python int-brain-lab\iblapps\launch_phy\populate_cluster_table.py -e a3df91c8-52a6-4afa-957b-3479a7d0897c -p probe00`<|MERGE_RESOLUTION|>--- conflicted
+++ resolved
@@ -4,12 +4,8 @@
 
 Then in your terminal, make sure you are on the 'develop' branch of this repository, activate your unified conda environment, and run either:
 
-<<<<<<< HEAD
-`python "<path/to/phy_launcher.py>" "<eid>" "<probe_name>"`
-=======
 `python <path/to/phy_launcher.py> -s subject -d date -n session_no -p probe_name`
 e.g `python int-brain-lab\iblapps\launch_phy\phy_launcher.py -s KS022 -d 2019-12-10 -n 1 -p probe00`
->>>>>>> 808480d8
 
 or:
 
